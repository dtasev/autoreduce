--- conflicted
+++ resolved
@@ -359,10 +359,6 @@
         most_recent_previous_run = matching_previous_runs_queryset.first()
 
         # Check old run exists
-<<<<<<< HEAD
-        if old_reduction_run is None:
-            context_dictionary['error'] = "Run number " + str(run_number) + " doesn't exist."
-=======
         if most_recent_previous_run is None:
             context_dictionary['error'] = "Run number " + str(run_number) + " hasn't been ran by autoreduction yet."
 
@@ -370,7 +366,6 @@
         queued_runs = matching_previous_runs_queryset.filter(status=queued_status).first()
         if queued_runs is not None:
             context_dictionary['error'] = "Run number {0} is already queued to run".format(queued_runs.run_number)
->>>>>>> 1f1a03ff
             return context_dictionary
 
         use_current_script = request.POST.get('use_current_script', u"true").lower() == u"true"
@@ -422,11 +417,7 @@
                                           "a maximum of {1} are allowed".format(len(run_description), max_desc_len)
             return context_dictionary
                 
-<<<<<<< HEAD
-        new_job = ReductionRunUtils().createRetryRun(old_reduction_run, script=script_text,
-=======
         new_job = ReductionRunUtils().createRetryRun(most_recent_previous_run, script=script_text,
->>>>>>> 1f1a03ff
                                                      overwrite=overwrite_previous_data, variables=new_variables,
                                                      username=request.user.username, description=run_description)
 
