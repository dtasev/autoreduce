--- conflicted
+++ resolved
@@ -19,21 +19,15 @@
             </div>
         </div>
         {% if run.message %}
-<<<<<<< HEAD
             {% if 'Skipped' in run.message %}
                 <div class="alert alert-{% replace run.status.value 'Skipped' 'info' %} word-wrap" role="alert">
-                    <i class="fa fa-{% replace run.status.value 'Skipped' 'question' %} fa-{% replace run.status.value 'Skipped' 'question' %}-circle fa-lg"></i> <a href="#" class="js-log-display">{{ run.message }}</a>
+                    <i class="fa fa-{% replace run.status.value 'Skipped' 'question' %} fa-{% replace run.status.value 'Skipped' 'question' %}-circle fa-lg"></i> <a href="#" class="js-log-display">[{{ run.finished }}] {{ run.message }}</a>
                 </div>
             {% else %}
                 <div class="alert alert-{% replace run.status.value 'Error' 'danger' %} word-wrap" role="alert">
-                    <i class="fa fa-{% replace run.status.value 'Error' 'exclamation' %} fa-{% replace run.status.value 'Error' 'exclamation' %}-circle fa-lg"></i> <a href="#" class="js-log-display">{{ run.message }}</a>
+                    <i class="fa fa-{% replace run.status.value 'Error' 'exclamation' %} fa-{% replace run.status.value 'Error' 'exclamation' %}-circle fa-lg"></i> <a href="#" class="js-log-display">[{{ run.finished }}] {{ run.message }}</a>
                 </div>
             {% endif %}
-=======
-            <div class="alert alert-{% replace run.status.value 'Error' 'danger' %} word-wrap" role="alert">
-                <i class="fa fa-{% replace run.status.value 'Error' 'exclamation' %} fa-{% replace run.status.value 'Error' 'exclamation' %}-circle fa-lg"></i> <a href="#" class="js-log-display">[{{ run.finished }}] {{ run.message }}</a>
-            </div>
->>>>>>> e0d7288f
         {% endif %}
         <div class="row">
             <div class="col-md-8 col-md-offset-2">
