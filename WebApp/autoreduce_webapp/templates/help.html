{% extends "base.html" %}
{% load static %}

{% block body %}
    <title>Help Pages</title>
    <div class="row">
        <div class="col-md-12 text-center">
            <h2>Help Pages</h2>
        </div>
    </div>
    <div class="row">
        <div class="col-md-8">
            <div class="form-group">
                <label for="help_search" class="screenreader-only">Search</label>
                <input type="search" placeholder="Search" name="help_search" id="help_search" class="form-control" autocomplete="off" data-toggle="popover" data-trigger="focus" data-content="Try entering a keyword to filter help topics." data-placement="top">
            </div>
        </div>
        <div class="col-md-4 text-center">
            <div class="form-group">
                <span>Category: </span>
                <div id="category-filter" class="btn-group btn-group-toggle" data-toggle="buttons">
                    <label class="btn btn-secondary active" data-category="all">
                        <input type="radio" name="categories" id="category-all" checked>
                        All
                    </label>
                    <label class="btn btn-secondary" data-category="usage">
                        <input type="radio" name="categories" id="category-usage">
                        Usage
                    </label>
                    <label class="btn btn-secondary" data-category="question">
                        <input type="radio" name="categories" id="category-question">
                        Questions
                    </label>
                </div>
            </div>
        </div>
    </div>

    <section class="help-topic panel panel-default" data-category="question" data-topics="link reduced data">
        <div class="panel-heading">
            <h4>How do I access my reduced data?</h4>
        </div>
        <div class="panel-body">
            <p>
                In order to copy reduced data from CEPH to your local machine, you will need to download an SFTP client.
                We recommend <a href="https://winscp.net/eng/download.php">WinSCP</a> if you are using a windows operating system.
                The steps below are based on WinSCP as the <code>SFTP Client</code> and assume you have downloaded and installed it.
                Note that you can only access your data if you are on site, or using the VPN.
            </p>
            <h2>IDAaaS</h2>
            <ol>
                <li>Visit the IDAaaS page <a href="https://isis.analysis.stfc.ac.uk">https://isis.analysis.stfc.ac.uk</a></li>
                <li>Create a new IDAaaS instance for your instrument / technique.</li>
                <li>Follow the instructions on the <a href="https://isis.analysis.stfc.ac.uk/#/help">IDAaaS help page</a>
                    under the <em>Download/Upload Files</em> section that will walk you through the SFTP process </li>
            </ol>
            <h2>ISIS Compute</h2>
            If you do not currently have your instrument supported by IDAaaS, you should use the ISIS Compute service.
            <ol>
                <li>Open your SFTP client</li>
                <li>Host name: <strong>isiscompute.nd.rl.ac.uk</strong></li>
                <li>Port: <strong>22</strong></li>
                <li>Enter your federal ID and password</li>
                <ul>
                    <li>To avoid repeating these steps in the future, click save and fill in the save dialog box that opens</li>
                </ul>
                <li>Click Login</li>
                <ul>
                    <li>You may get a warning message about a potential security breach.
                        This is nothing to worry about and is common, especially if it's your first time accessing the server in a while.
                        Simply click <strong>Update</strong> to continue.</li>
                </ul>
                <li>Once the client has connected to the server, you will see your files (default on the left) and the server files (default on the right)</li>
                <li>From here you can now copy and paste between your local files and those on CEPH.</li>
                <li>You can find the CEPH data at /instrument. See <a href="#reduction_data_location">Where does my reduced data go?</a> for more details.</li>
            </ol>
            <p>
                If you follow the instructions above and still can't access your reduced data, it
                may be that you don't have permission to access the experiment's reduced data
                directory. Email <a href="mailto:isisreduce@stfc.ac.uk">isisreduce@stfc.ac.uk</a>
                and state the experiment RB number you are trying to access.
            </p>
        </div>
    </section>
<<<<<<< HEAD
    <section class="help-topic panel panel-default" data-category="usage" data-topics="instrument variables change new">
=======

    <section class="help-topic panel panel-default" data-topics="instrument variables change new">
>>>>>>> 2051e239
        <div class="panel-heading">
            <h4>How do I add new instrument variables?</h4>
        </div>
        <div class="panel-body">
            <p>
                To add new instrument variables first you must be part of the instrument scientist
                team within ICAT. Once you are part of this team you should see an "Edit Reduction
                Variables" link on the right of the instrument name on the main run list page or
                "Add new run variables"
                Clicking either of these links will take you to a form in which you can set the
                values of variables exposed by that instrument's reduce script.
            </p>
        </div>
    </section>
<<<<<<< HEAD
    <section class="help-topic panel panel-default" data-category="question" data-topics="invalid variables wrong error value">
=======

    <section class="help-topic panel panel-default" data-topics="invalid variables wrong error value">
>>>>>>> 2051e239
        <div class="panel-heading">
            <h4>When changing variables why is value X invalid for variable Y?</h4>
        </div>
        <div class="panel-body">
            <p>
                Any value entered for a variable must match the type of the default value already in
                the reduction script. If a value doesn't match, you should see a warning message
                explaining the reason why you will be prevented from submitting new variables until
                resolved.
            </p>
            {% if support_email %}
                <p>If you feel a value is incorrectly being marked as invalid please
                    <a href="mailto:{{support_email}}">Contact Us</a>.</p>
            {% endif %}
        </div>
    </section>
<<<<<<< HEAD
    <section class="help-topic panel panel-default" data-category="question" data-topics="reduction data file location directory output reduced">
=======

    <section class="help-topic panel panel-default" data-topics="reduction data file location directory output reduced">
>>>>>>> 2051e239
        <div class="panel-heading">
            <h4>I've modified my reduction scripts, why aren't my new runs using it?</h4>
        </div>
        <div class="panel-body">
            <p>
                To make sure new reductions coming straight from the instrument use new <code>reduce.py</code>
                scripts automatically, you can navigate to the instrument summary page for a
                given instrument. From here, select the "See instrument variables" link located on
                the right of the status table to view ongoing and upcoming instrument
                configurations.
                From here, you can select "edit variables" on the left side of the upcoming
                variables table. When presented with the variables, ensure that the
                "Track script changes" checkbox is checked. This is located on the right side of
                the page. You should then select the "Submit Changes" button at the bottom of the
                page to save this change.
            </p>
            <p>
                When re-running a job, if you want the re-run to use the current <code>reduce.py</code> script
                click the "Reset to values in current script" link under "Additional Actions" located
                on the right side of the page.
            </p>
            <p>
                To update instrument variables to the new ones entered into the <code>reduce_vars.py</code>
                script, navigate to the "Instrument Summary" page and select the
                "Configure New Jobs" button. This will take you to the instrument variables page.
                From here, click "Reset to values in current script", located on the right side of the page.
                This must be done any time <code>reduce_vars.py</code> is modified.
            </p>
        </div>
    </section>

    <section class="help-topic panel panel-default" data-topics="script compatible work">
        <div class="panel-heading">
            <h4>How can I make a reduction script compatible with Autoreduction?</h4>
        </div>
        <div class="panel-body">
            <p>
                For a reduction script to be compatible with the Autoreduction web application,
                it must be named <code>reduce.py</code> Please make sure to expose what reduction variables
                can be modified.
                These variables must be made available in a file named
                <code>reduce_vars.py</code>. For an example of this please
                <a href="https://github.com/ISISScientificComputing/autoreduce/wiki/Getting-Started">See Here</a> for documentation.
                <a href="https://github.com/ISISScientificComputing/autoreduce/wiki/Example-reduction-script">See Here</a>
                for the full script.
                Autoreduction expects the reduction script to have a <code>main()</code> method
                that takes in two arguments, <strong>data</strong> and <strong>output</strong>.
                These are passed in a kwargs but it may be desirable for these to also be accepted from the command line.
                For an example of how to do this please
                <a href="https://github.com/ISISScientificComputing/autoreduce/wiki/Getting-Started#main">See Here</a>.
                The reduction script should perform all operations on the provided data file and
                save the output to the output directory provided to the script. The output will
                be copied to the cache upon completion. If additional save locations are
                required these can be returned as a list of system paths from the main method.
            </p>
            {% if support_email %}
                <p>If you feel your script will need to save to additional locations please
                    <a href="mailto:{{support_email}}">Contact Us</a> to ensure the locations
                    are accessible from the Autoreduction machine.</p>
            {% endif %}
        </div>
    </section>

    <section class="help-topic panel panel-default" data-topics="reduction script file location directory">
        <div class="panel-heading">
            <h4>Where should I put reduction scripts?</h4>
        </div>
        <div class="panel-body">
            <p>
                When you have made sure your reduction script is in the correct format and the
                variables are exposed, it must be placed within the Autoreduction directory
                within the user script directory of the appropriate instrument.
            </p>
            <p>
                For example, the reduction script for MERLIN would be located at:
                <code>\\isis\inst$\NDXMERLIN\user\scripts\autoreduction\reduce.py</code> <br/>
                and the variables at:
                <code>\\isis\inst$\NDXMERLIN\user\scripts\autoreduction\reduce_vars.py</code>
            </p>
        </div>
    </section>

    <section class="help-topic panel panel-default" data-topics="reduction data file location directory output reduced">
        <div class="panel-heading" id="reduction_data_location">
            <h4>Where does my reduced data go?</h4>
        </div>
        <div class="panel-body">
            <p>
                When a reduction job has completed, the reduced data is moved to the CEPH storage
                cluster. The full file path to the data is detailed in the run summary pages for
                completed runs.
            </p>
            <p>
                An example file path in CEPH would be:
                <code>/instrument/GEM/RBNumber/[RB NUMBER]/autoreduced/[RUN NUMBER]</code>.
            </p>
        </div>
    </section>
<<<<<<< HEAD
        <section class="help-topic panel panel-default" data-category="question" data-topics="script compatible work">
            <div class="panel-heading">
                <h4>How can I make a reduction script compatible with autoreduction?</h4>
            </div>
            <div class="panel-body">
                <p>
                    For a reduction script to be compatible with the autoreduction web application it must be named <code>reduce.py</code> expose what variables can be modified. 
                    These variables must be made available in a file named <code>reduce_vars.py</code>. For an example of this please See <a href="https://github.com/mantidproject/autoreduce/blob/master/WebApp/ISIS/example_reduce.py"> Here</a> and <a href="https://github.com/mantidproject/autoreduce/blob/master/WebApp/ISIS/example_reduce_vars.py"> Here</a>.
                    Autoreduction expects the reduction script to have a <code>main()</code> method that takes in two arguments, data and output. These are passed in a kwargs but it may be desirable for these to also be accepted from the command line, for an example of how to do this please <a href="https://github.com/mantidproject/autoreduce/blob/master/WebApp/ISIS/example_reduce.py">See Here</a>.
                    The reduction script should perform all operation on the provided data file and save the output to the output directory proivded to the script. The output will be copied to the cache upon completion. If additional save locations are required these can be returned as a list of system paths from the main method. 
                </p>
                {% if support_email %}
                    <p>If you feel your script will need to save to additional locations please <a href="mailto:{{support_email}}">Contact Us</a> to ensure the locations are accessible from the autoreduction machine.</p>
                {% endif %}
            </div>
        </section>
        <section class="help-topic panel panel-default" data-category="question" data-topics="reduction script file location directory">
            <div class="panel-heading">
                <h4>Where should I put reduction scripts?</h4>
            </div>
            <div class="panel-body">
                <p>
                    When you have made sure your reduction script is in the correct format and the variables are exposed it must be placed within the autoreduction directory within the user script directory of the appropriate instrument.
                </p>
                <p>
                    For example, the reduction script for MERLIN would be located at:
                    <code>\\isis\inst$\NDXMERLIN\user\scripts\autoreduction\reduce.py</code> <br/>
                    and the variables at: 
                    <code>\\isis\inst$\NDXMERLIN\user\scripts\autoreduction\reduce_vars.py</code>
                </p>
            </div>
        </section>
        <section class="help-topic panel panel-default" data-category="question" data-topics="reduction data file location directory output reduced">
            <div class="panel-heading">
                <h4>Where does my reduced data go?</h4>
            </div>
            <div class="panel-body">
                <p>
                    When a reduction job has completed the reduced data is moved to the CEPH storage cluster. The full file path to the data is detailed in the run summary pages for completed runs.
                </p>
                <p>
                    An example file path in CEPH would be:
                    <code>/instrument/GEM/RBNumber/[RB NUMBER]/autoreduced/[RUN NUMBER]</code>.
                </p>
            </div>
        </section>
=======
>>>>>>> 2051e239


    <div class="no-results collapse row well">
        <div class="col-md-12 text-center">
            Sorry, no help topics matched your query.<br/>
            {% if support_email %}
            If you still require help, please <a href="mailto{{ support_email }}">Contact Us</a>.
            {% endif %}
        </div>
    </div>
{% endblock %}

{% block scripts %}
    <script src="{% static "javascript/help.js" %}"></script>
{% endblock %}<|MERGE_RESOLUTION|>--- conflicted
+++ resolved
@@ -36,58 +36,7 @@
         </div>
     </div>
 
-    <section class="help-topic panel panel-default" data-category="question" data-topics="link reduced data">
-        <div class="panel-heading">
-            <h4>How do I access my reduced data?</h4>
-        </div>
-        <div class="panel-body">
-            <p>
-                In order to copy reduced data from CEPH to your local machine, you will need to download an SFTP client.
-                We recommend <a href="https://winscp.net/eng/download.php">WinSCP</a> if you are using a windows operating system.
-                The steps below are based on WinSCP as the <code>SFTP Client</code> and assume you have downloaded and installed it.
-                Note that you can only access your data if you are on site, or using the VPN.
-            </p>
-            <h2>IDAaaS</h2>
-            <ol>
-                <li>Visit the IDAaaS page <a href="https://isis.analysis.stfc.ac.uk">https://isis.analysis.stfc.ac.uk</a></li>
-                <li>Create a new IDAaaS instance for your instrument / technique.</li>
-                <li>Follow the instructions on the <a href="https://isis.analysis.stfc.ac.uk/#/help">IDAaaS help page</a>
-                    under the <em>Download/Upload Files</em> section that will walk you through the SFTP process </li>
-            </ol>
-            <h2>ISIS Compute</h2>
-            If you do not currently have your instrument supported by IDAaaS, you should use the ISIS Compute service.
-            <ol>
-                <li>Open your SFTP client</li>
-                <li>Host name: <strong>isiscompute.nd.rl.ac.uk</strong></li>
-                <li>Port: <strong>22</strong></li>
-                <li>Enter your federal ID and password</li>
-                <ul>
-                    <li>To avoid repeating these steps in the future, click save and fill in the save dialog box that opens</li>
-                </ul>
-                <li>Click Login</li>
-                <ul>
-                    <li>You may get a warning message about a potential security breach.
-                        This is nothing to worry about and is common, especially if it's your first time accessing the server in a while.
-                        Simply click <strong>Update</strong> to continue.</li>
-                </ul>
-                <li>Once the client has connected to the server, you will see your files (default on the left) and the server files (default on the right)</li>
-                <li>From here you can now copy and paste between your local files and those on CEPH.</li>
-                <li>You can find the CEPH data at /instrument. See <a href="#reduction_data_location">Where does my reduced data go?</a> for more details.</li>
-            </ol>
-            <p>
-                If you follow the instructions above and still can't access your reduced data, it
-                may be that you don't have permission to access the experiment's reduced data
-                directory. Email <a href="mailto:isisreduce@stfc.ac.uk">isisreduce@stfc.ac.uk</a>
-                and state the experiment RB number you are trying to access.
-            </p>
-        </div>
-    </section>
-<<<<<<< HEAD
     <section class="help-topic panel panel-default" data-category="usage" data-topics="instrument variables change new">
-=======
-
-    <section class="help-topic panel panel-default" data-topics="instrument variables change new">
->>>>>>> 2051e239
         <div class="panel-heading">
             <h4>How do I add new instrument variables?</h4>
         </div>
@@ -102,12 +51,8 @@
             </p>
         </div>
     </section>
-<<<<<<< HEAD
+
     <section class="help-topic panel panel-default" data-category="question" data-topics="invalid variables wrong error value">
-=======
-
-    <section class="help-topic panel panel-default" data-topics="invalid variables wrong error value">
->>>>>>> 2051e239
         <div class="panel-heading">
             <h4>When changing variables why is value X invalid for variable Y?</h4>
         </div>
@@ -124,12 +69,8 @@
             {% endif %}
         </div>
     </section>
-<<<<<<< HEAD
+
     <section class="help-topic panel panel-default" data-category="question" data-topics="reduction data file location directory output reduced">
-=======
-
-    <section class="help-topic panel panel-default" data-topics="reduction data file location directory output reduced">
->>>>>>> 2051e239
         <div class="panel-heading">
             <h4>I've modified my reduction scripts, why aren't my new runs using it?</h4>
         </div>
@@ -161,7 +102,7 @@
         </div>
     </section>
 
-    <section class="help-topic panel panel-default" data-topics="script compatible work">
+    <section class="help-topic panel panel-default" data-category="question" data-topics="script compatible work">
         <div class="panel-heading">
             <h4>How can I make a reduction script compatible with Autoreduction?</h4>
         </div>
@@ -193,7 +134,7 @@
         </div>
     </section>
 
-    <section class="help-topic panel panel-default" data-topics="reduction script file location directory">
+    <section class="help-topic panel panel-default" data-category="question" data-topics="reduction script file location directory">
         <div class="panel-heading">
             <h4>Where should I put reduction scripts?</h4>
         </div>
@@ -212,7 +153,7 @@
         </div>
     </section>
 
-    <section class="help-topic panel panel-default" data-topics="reduction data file location directory output reduced">
+    <section class="help-topic panel panel-default" data-category="question" data-topics="reduction data file location directory output reduced">
         <div class="panel-heading" id="reduction_data_location">
             <h4>Where does my reduced data go?</h4>
         </div>
@@ -228,56 +169,6 @@
             </p>
         </div>
     </section>
-<<<<<<< HEAD
-        <section class="help-topic panel panel-default" data-category="question" data-topics="script compatible work">
-            <div class="panel-heading">
-                <h4>How can I make a reduction script compatible with autoreduction?</h4>
-            </div>
-            <div class="panel-body">
-                <p>
-                    For a reduction script to be compatible with the autoreduction web application it must be named <code>reduce.py</code> expose what variables can be modified. 
-                    These variables must be made available in a file named <code>reduce_vars.py</code>. For an example of this please See <a href="https://github.com/mantidproject/autoreduce/blob/master/WebApp/ISIS/example_reduce.py"> Here</a> and <a href="https://github.com/mantidproject/autoreduce/blob/master/WebApp/ISIS/example_reduce_vars.py"> Here</a>.
-                    Autoreduction expects the reduction script to have a <code>main()</code> method that takes in two arguments, data and output. These are passed in a kwargs but it may be desirable for these to also be accepted from the command line, for an example of how to do this please <a href="https://github.com/mantidproject/autoreduce/blob/master/WebApp/ISIS/example_reduce.py">See Here</a>.
-                    The reduction script should perform all operation on the provided data file and save the output to the output directory proivded to the script. The output will be copied to the cache upon completion. If additional save locations are required these can be returned as a list of system paths from the main method. 
-                </p>
-                {% if support_email %}
-                    <p>If you feel your script will need to save to additional locations please <a href="mailto:{{support_email}}">Contact Us</a> to ensure the locations are accessible from the autoreduction machine.</p>
-                {% endif %}
-            </div>
-        </section>
-        <section class="help-topic panel panel-default" data-category="question" data-topics="reduction script file location directory">
-            <div class="panel-heading">
-                <h4>Where should I put reduction scripts?</h4>
-            </div>
-            <div class="panel-body">
-                <p>
-                    When you have made sure your reduction script is in the correct format and the variables are exposed it must be placed within the autoreduction directory within the user script directory of the appropriate instrument.
-                </p>
-                <p>
-                    For example, the reduction script for MERLIN would be located at:
-                    <code>\\isis\inst$\NDXMERLIN\user\scripts\autoreduction\reduce.py</code> <br/>
-                    and the variables at: 
-                    <code>\\isis\inst$\NDXMERLIN\user\scripts\autoreduction\reduce_vars.py</code>
-                </p>
-            </div>
-        </section>
-        <section class="help-topic panel panel-default" data-category="question" data-topics="reduction data file location directory output reduced">
-            <div class="panel-heading">
-                <h4>Where does my reduced data go?</h4>
-            </div>
-            <div class="panel-body">
-                <p>
-                    When a reduction job has completed the reduced data is moved to the CEPH storage cluster. The full file path to the data is detailed in the run summary pages for completed runs.
-                </p>
-                <p>
-                    An example file path in CEPH would be:
-                    <code>/instrument/GEM/RBNumber/[RB NUMBER]/autoreduced/[RUN NUMBER]</code>.
-                </p>
-            </div>
-        </section>
-=======
->>>>>>> 2051e239
-
 
     <div class="no-results collapse row well">
         <div class="col-md-12 text-center">
