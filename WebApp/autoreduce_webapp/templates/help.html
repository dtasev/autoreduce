--- conflicted
+++ resolved
@@ -83,9 +83,7 @@
             </p>
         </div>
     </section>
-
-<<<<<<< HEAD
-    <section class="help-topic panel panel-default" data-topics="reduction_scripts">
+    <section class="help-topic panel panel-default" data-category="usage" data-topics="reduction_scripts">
         <div class="panel-heading">
             <h4>Reduction Variables Script</h4>
         </div>
@@ -112,7 +110,7 @@
 }</code></pre>
         </div>
     </section>
-    <section class="help-topic panel panel-default" data-topics="reduction_scripts">
+    <section class="help-topic panel panel-default" data-category="usage" data-topics="reduction_scripts">
         <div class="panel-heading">
             <h4>Reduction Script</h4>
             </div>
@@ -202,7 +200,7 @@
             {% endif %}
         </div>
     </section>
-    <section class="help-topic panel panel-default" data-topics="Autoreduction GitHub Repository">
+    <section class="help-topic panel panel-default" data-category="usage" data-topics="Autoreduction GitHub Repository">
         <div class="panel-heading">
             <h4>Autoreduction GitHub Repository</h4>
         </div>
@@ -212,9 +210,9 @@
     </section>
 
     <section class="help-topic panel panel-default" data-topics="instrument variables change new">
-=======
+
     <section class="help-topic panel panel-default" data-category="usage" data-topics="instrument variables change new">
->>>>>>> e483dae7
+
         <div class="panel-heading">
             <h4>How do I add new instrument variables?</h4>
         </div>
