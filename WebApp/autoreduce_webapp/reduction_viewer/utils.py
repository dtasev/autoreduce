import logging, os, sys, time, datetime

import django.core.exceptions, django.http

sys.path.append(os.path.join("../", os.path.dirname(os.path.dirname(__file__))))
os.environ["DJANGO_SETTINGS_MODULE"] = "autoreduce_webapp.settings"
logger = logging.getLogger('app')
from django.utils import timezone
from reduction_viewer.models import Instrument, Status, ReductionRun, DataLocation
from reduction_variables.models import RunVariable

sys.path.append(os.path.join("../", os.path.dirname(os.path.dirname(__file__))))
os.environ["DJANGO_SETTINGS_MODULE"] = "autoreduce_webapp.settings"
logger = logging.getLogger('app')


class StatusUtils(object):
    def _get_status(self, status_value):
        """
        Helper method that will try to get a status matching the given name or create one if it doesn't yet exist
        """
        status = Status.objects.get(value=status_value)
        return status

    def get_error(self):
        return self._get_status("Error")

    def get_completed(self):
        return self._get_status("Completed")

    def get_processing(self):
        return self._get_status("Processing")

    def get_queued(self):
        return self._get_status("Queued")

    def get_skipped(self):
        return self._get_status("Skipped")


class InstrumentUtils(object):

    def get_instrument(self, instrument_name):
        """
        Helper method that will try to get an instrument matching the given name or create one if it doesn't yet exist
        """
        try:
            instrument = Instrument.objects.get(name__iexact=instrument_name)
        except django.core.exceptions.ObjectDoesNotExist:
            raise django.http.Http404()

        return instrument


class ReductionRunUtils(object):

    def cancelRun(self, reductionRun):
        """
        Try to cancel the run given, or the run that was scheduled as the next retry of the run. When we cancel, we send a message to the backend queue processor, telling it to ignore this run if it arrives (most likely through a delayed message through ActiveMQ's scheduler). We also set statuses and error messages. If we can't do any of the above, we set the variable (retry_run.cancel) that tells the frontend to not schedule another retry if the next run fails.
        """
        from reduction_variables.utils import MessagingUtils
        
        def setCancelled(run):
            run.message = "Run cancelled by user"
            run.status = StatusUtils().get_error()
            run.finished = timezone.now().replace(microsecond=0)
            run.retry_when = None
            run.save()
        
        if reductionRun.status == StatusUtils().get_queued(): # this is the queued run, send the message to queueProcessor to cancel it
            MessagingUtils().send_cancel(reductionRun)
            setCancelled(reductionRun)
            
        # otherwise this run has already failed, and we're looking at a scheduled rerun of it
        elif not reductionRun.retry_run: # we don't actually have a rerun, so just ensure the retry time is set to "Never" (None)
            reductionRun.retry_when = None
        
        elif reductionRun.retry_run.status == StatusUtils().get_queued(): # this run is being queued to retry, so send the message to queueProcessor to cancel it, and set it as cancelled
            MessagingUtils().send_cancel(reductionRun.retry_run)
            setCancelled(reductionRun.retry_run)
        
        elif reductionRun.retry_run.status == StatusUtils().get_processing(): # we have a run that's retrying, so just make sure it doesn't retry next time
            reductionRun.cancel = True
            reductionRun.retry_run.cancel = True
            
        else: # the retry run already completed, so do nothing
            pass
            
        # save the run states we modified
        reductionRun.save()
        if reductionRun.retry_run:
            reductionRun.retry_run.save()

    def createRetryRun(self, reductionRun, overwrite=None, script=None, variables=None, delay=0, username=None, description=''):
        """
        Create a run ready for re-running based on the run provided. 
        If variables (RunVariable) are provided, copy them and associate them with the new one, otherwise use the previous run's.
        If a script (as a string) is supplied then use it, otherwise use the previous run's.
        """
        run_last_updated = reductionRun.last_updated
        
        if username == 'super':
            username = 1

        # find the previous run version, so we don't create a duplicate
<<<<<<< HEAD
        last_version = None
        for run in ReductionRun.objects.filter(experiment=reductionRun.experiment, run_number=reductionRun.run_number):
            last_version = max(last_version, run.run_version)
        
        try:
            # get the script to use:
            script_text = script if script is not None else reductionRun.script
        
            # create the run object and save it
            new_job = ReductionRun(instrument=reductionRun.instrument, run_number=reductionRun.run_number,
                                   run_name=description,
                                   run_version=last_version + 1,
                                   experiment=reductionRun.experiment,
                                   started_by=username,
                                   status=StatusUtils().get_queued(),
                                   script=script_text,
                                   overwrite=overwrite,
                                   )
            new_job.save()
            
            reductionRun.retry_run = new_job
            reductionRun.retry_when = timezone.now().replace(microsecond=0) + datetime.timedelta(seconds=delay if delay else 0)
            reductionRun.save()
            
            ReductionRun.objects.filter(id = reductionRun.id).update(last_updated = run_last_updated)
            
            # copy the previous data locations
            for data_location in reductionRun.data_location.all():
                new_data_location = DataLocation(file_path=data_location.file_path, reduction_run=new_job)
                new_data_location.save()
                new_job.data_location.add(new_data_location)
                
            if variables is not None:
                # associate the variables with the new run
                for var in variables:
                    var.reduction_run = new_job
                    var.save()
            else:
                # provide variables if they aren't already
                InstrumentVariablesUtils().create_variables_for_run(new_job)
=======
        last_version = -1
        previous_run = ReductionRun.objects.filter(experiment=reductionRun.experiment, run_number=reductionRun.run_number)\
                .order_by("-run_version").first()

        last_version = previous_run.run_version

        # get the script to use:
        script_text = script if script is not None else reductionRun.script

        # create the run object and save it
        new_job = ReductionRun(instrument=reductionRun.instrument,
                               run_number=reductionRun.run_number,
                               run_name=description,
                               run_version=last_version + 1,
                               experiment=reductionRun.experiment,
                               started_by=username,
                               status=StatusUtils().get_queued(),
                               script=script_text,
                               overwrite=overwrite)

        # Check record is safe to save
        try:
            new_job.full_clean()
        except django.core.exceptions as e:
            logger.error(traceback.format_exc())
            logger.error(e)
            raise
>>>>>>> 1f1a03ff

        # Attempt to save
        try:
            new_job.save()
        except ValueError as e:
            # This usually indicates a F.K. constraint wasn't matched. Maybe we didn't get a record in?
            logger.error(traceback.format_exc())
            logger.error(e)
            raise

        reductionRun.retry_run = new_job
        reductionRun.retry_when = timezone.now().replace(microsecond=0) + datetime.timedelta(seconds=delay if delay else 0)
        reductionRun.save()

        ReductionRun.objects.filter(id = reductionRun.id).update(last_updated = run_last_updated)

        # copy the previous data locations
        for data_location in reductionRun.data_location.all():
            new_data_location = DataLocation(file_path=data_location.file_path, reduction_run=new_job)
            new_data_location.save()
            new_job.data_location.add(new_data_location)

        if variables is not None:
            # associate the variables with the new run
            for var in variables:
                var.reduction_run = new_job
                var.save()
        else:
            # provide variables if they aren't already
            InstrumentVariablesUtils().create_variables_for_run(new_job)

        return new_job
            
            
    def get_script_and_arguments(self, reductionRun):
        """
        Fetch the reduction script from the given run and return it as a string, along with a dictionary of arguments.
        """
        from reduction_variables.utils import VariableUtils
        
        script = reductionRun.script

        run_variables = RunVariable.objects.filter(reduction_run=reductionRun)
        standard_vars, advanced_vars = {}, {}
        for variables in run_variables:
            value = VariableUtils().convert_variable_to_type(variables.value, variables.type)
            if variables.is_advanced:
                advanced_vars[variables.name] = value
            else:
                standard_vars[variables.name] = value

        arguments = { 'standard_vars' : standard_vars, 'advanced_vars': advanced_vars }

        return (script, arguments)
        
        
class ScriptUtils(object):
    def get_reduce_scripts(self, scripts):
        """
        Returns a tuple of (reduction script, reduction vars script), each one a string of the contents of the script, given a list of script objects. 
        """
        script_out = None
        script_vars_out = None
        for script in scripts:
            if script.file_name == "reduce.py":
                script_out = script
            elif script.file_name == "reduce_vars.py":
                script_vars_out = script
        return script_out, script_vars_out

    def get_cache_scripts_modified(self, scripts):
        """
        Returns the last time the scripts in the database were modified (in seconds since epoch).
        """
        script_modified = None
        script_vars_modified = None

        for script in scripts:
            if script.file_name == "reduce.py":
                script_modified = self._convert_time_from_string(str(script.created))
            elif script.file_name == "reduce_vars.py":
                script_vars_modified = self._convert_time_from_string(str(script.created))
        return script_modified, script_vars_modified

    def _convert_time_from_string(self, string_time):
        time_format = "%Y-%m-%d %H:%M:%S"
        string_time = string_time[:string_time.find('+')]
        return int(time.mktime(time.strptime(string_time, time_format)))<|MERGE_RESOLUTION|>--- conflicted
+++ resolved
@@ -103,48 +103,6 @@
             username = 1
 
         # find the previous run version, so we don't create a duplicate
-<<<<<<< HEAD
-        last_version = None
-        for run in ReductionRun.objects.filter(experiment=reductionRun.experiment, run_number=reductionRun.run_number):
-            last_version = max(last_version, run.run_version)
-        
-        try:
-            # get the script to use:
-            script_text = script if script is not None else reductionRun.script
-        
-            # create the run object and save it
-            new_job = ReductionRun(instrument=reductionRun.instrument, run_number=reductionRun.run_number,
-                                   run_name=description,
-                                   run_version=last_version + 1,
-                                   experiment=reductionRun.experiment,
-                                   started_by=username,
-                                   status=StatusUtils().get_queued(),
-                                   script=script_text,
-                                   overwrite=overwrite,
-                                   )
-            new_job.save()
-            
-            reductionRun.retry_run = new_job
-            reductionRun.retry_when = timezone.now().replace(microsecond=0) + datetime.timedelta(seconds=delay if delay else 0)
-            reductionRun.save()
-            
-            ReductionRun.objects.filter(id = reductionRun.id).update(last_updated = run_last_updated)
-            
-            # copy the previous data locations
-            for data_location in reductionRun.data_location.all():
-                new_data_location = DataLocation(file_path=data_location.file_path, reduction_run=new_job)
-                new_data_location.save()
-                new_job.data_location.add(new_data_location)
-                
-            if variables is not None:
-                # associate the variables with the new run
-                for var in variables:
-                    var.reduction_run = new_job
-                    var.save()
-            else:
-                # provide variables if they aren't already
-                InstrumentVariablesUtils().create_variables_for_run(new_job)
-=======
         last_version = -1
         previous_run = ReductionRun.objects.filter(experiment=reductionRun.experiment, run_number=reductionRun.run_number)\
                 .order_by("-run_version").first()
@@ -172,7 +130,6 @@
             logger.error(traceback.format_exc())
             logger.error(e)
             raise
->>>>>>> 1f1a03ff
 
         # Attempt to save
         try:
