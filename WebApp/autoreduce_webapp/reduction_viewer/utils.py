import logging, os, sys, time, datetime

import django.core.exceptions, django.http

sys.path.append(os.path.join("../", os.path.dirname(os.path.dirname(__file__))))
os.environ["DJANGO_SETTINGS_MODULE"] = "autoreduce_webapp.settings"
logger = logging.getLogger('app')
from django.utils import timezone
from reduction_viewer.models import Instrument, Status, ReductionRun, DataLocation
from reduction_variables.models import RunVariable

sys.path.append(os.path.join("../", os.path.dirname(os.path.dirname(__file__))))
os.environ["DJANGO_SETTINGS_MODULE"] = "autoreduce_webapp.settings"
logger = logging.getLogger('app')


class StatusUtils(object):
    def _get_status(self, status_value):
        """
        Helper method that will try to get a status matching the given name or create one if it doesn't yet exist
        """
        status = Status.objects.get(value=status_value)
        return status

    def get_error(self):
        return self._get_status("Error")

    def get_completed(self):
        return self._get_status("Completed")

    def get_processing(self):
        return self._get_status("Processing")

    def get_queued(self):
        return self._get_status("Queued")

    def get_skipped(self):
        return self._get_status("Skipped")


class InstrumentUtils(object):

    def get_instrument(self, instrument_name):
        """
        Helper method that will try to get an instrument matching the given name or create one if it doesn't yet exist
        """
        try:
            instrument = Instrument.objects.get(name__iexact=instrument_name)
        except django.core.exceptions.ObjectDoesNotExist:
            raise django.http.Http404()

        return instrument


class ReductionRunUtils(object):

    def cancelRun(self, reductionRun):
        """
        Try to cancel the run given, or the run that was scheduled as the next retry of the run. When we cancel, we send a message to the backend queue processor, telling it to ignore this run if it arrives (most likely through a delayed message through ActiveMQ's scheduler). We also set statuses and error messages. If we can't do any of the above, we set the variable (retry_run.cancel) that tells the frontend to not schedule another retry if the next run fails.
        """
        from reduction_variables.utils import MessagingUtils
        
        def setCancelled(run):
            run.message = "Run cancelled by user"
            run.status = StatusUtils().get_error()
            run.finished = timezone.now().replace(microsecond=0)
            run.retry_when = None
            run.save()
        
        if reductionRun.status == StatusUtils().get_queued(): # this is the queued run, send the message to queueProcessor to cancel it
            MessagingUtils().send_cancel(reductionRun)
            setCancelled(reductionRun)
            
        # otherwise this run has already failed, and we're looking at a scheduled rerun of it
        elif not reductionRun.retry_run: # we don't actually have a rerun, so just ensure the retry time is set to "Never" (None)
            reductionRun.retry_when = None
        
        elif reductionRun.retry_run.status == StatusUtils().get_queued(): # this run is being queued to retry, so send the message to queueProcessor to cancel it, and set it as cancelled
            MessagingUtils().send_cancel(reductionRun.retry_run)
            setCancelled(reductionRun.retry_run)
        
        elif reductionRun.retry_run.status == StatusUtils().get_processing(): # we have a run that's retrying, so just make sure it doesn't retry next time
            reductionRun.cancel = True
            reductionRun.retry_run.cancel = True
            
        else: # the retry run already completed, so do nothing
            pass
            
        # save the run states we modified
        reductionRun.save()
        if reductionRun.retry_run:
            reductionRun.retry_run.save()
            

    def createRetryRun(self, reductionRun, overwrite=None, script=None, variables=None, delay=0, username=None, description=''):
        """
        Create a run ready for re-running based on the run provided. 
        If variables (RunVariable) are provided, copy them and associate them with the new one, otherwise use the previous run's.
        If a script (as a string) is supplied then use it, otherwise use the previous run's.
        """
        run_last_updated = reductionRun.last_updated
        
        if username == 'super':
            username = 1

        # find the previous run version, so we don't create a duplicate
        last_version = -1
        previous_run = ReductionRun.objects.filter(experiment=reductionRun.experiment, run_number=reductionRun.run_number)\
                .order_by("-run_version").first()

        last_version = previous_run.run_version

        # get the script to use:
        script_text = script if script is not None else reductionRun.script

        # create the run object and save it
        new_job = ReductionRun(instrument=reductionRun.instrument,
                               run_number=reductionRun.run_number,
                               run_name=description,
                               run_version=last_version + 1,
                               experiment=reductionRun.experiment,
                               started_by=username,
                               status=StatusUtils().get_queued(),
                               script=script_text,
                               overwrite=overwrite)

        # Check record is safe to save
        try:
            new_job.full_clean()
        except django.core.exceptions as e:
            logger.error(traceback.format_exc())
            logger.error(e)
            raise

        # Attempt to save
        try:
            new_job.save()
        except ValueError as e:
            # This usually indicates a F.K. constraint wasn't matched. Maybe we didn't get a record in?
            logger.error(traceback.format_exc())
            logger.error(e)
<<<<<<< HEAD
            #new_job.delete()
=======
>>>>>>> 2bbe13f0
            raise

        reductionRun.retry_run = new_job
        reductionRun.retry_when = timezone.now().replace(microsecond=0) + datetime.timedelta(seconds=delay if delay else 0)
        reductionRun.save()

        ReductionRun.objects.filter(id = reductionRun.id).update(last_updated = run_last_updated)

        # copy the previous data locations
        for data_location in reductionRun.data_location.all():
            new_data_location = DataLocation(file_path=data_location.file_path, reduction_run=new_job)
            new_data_location.save()
            new_job.data_location.add(new_data_location)

        if variables is not None:
            # associate the variables with the new run
            for var in variables:
                var.reduction_run = new_job
                var.save()
        else:
            # provide variables if they aren't already
            InstrumentVariablesUtils().create_variables_for_run(new_job)

        return new_job
            
            
    def get_script_and_arguments(self, reductionRun):
        """
        Fetch the reduction script from the given run and return it as a string, along with a dictionary of arguments.
        """
        from reduction_variables.utils import VariableUtils
        
        script = reductionRun.script

        run_variables = RunVariable.objects.filter(reduction_run=reductionRun)
        standard_vars, advanced_vars = {}, {}
        for variables in run_variables:
            value = VariableUtils().convert_variable_to_type(variables.value, variables.type)
            if variables.is_advanced:
                advanced_vars[variables.name] = value
            else:
                standard_vars[variables.name] = value

        arguments = { 'standard_vars' : standard_vars, 'advanced_vars': advanced_vars }

        return (script, arguments)
        
        
class ScriptUtils(object):
    def get_reduce_scripts(self, scripts):
        """
        Returns a tuple of (reduction script, reduction vars script), each one a string of the contents of the script, given a list of script objects. 
        """
        script_out = None
        script_vars_out = None
        for script in scripts:
            if script.file_name == "reduce.py":
                script_out = script
            elif script.file_name == "reduce_vars.py":
                script_vars_out = script
        return script_out, script_vars_out

    def get_cache_scripts_modified(self, scripts):
        """
        Returns the last time the scripts in the database were modified (in seconds since epoch).
        """
        script_modified = None
        script_vars_modified = None

        for script in scripts:
            if script.file_name == "reduce.py":
                script_modified = self._convert_time_from_string(str(script.created))
            elif script.file_name == "reduce_vars.py":
                script_vars_modified = self._convert_time_from_string(str(script.created))
        return script_modified, script_vars_modified

    def _convert_time_from_string(self, string_time):
        time_format = "%Y-%m-%d %H:%M:%S"
        string_time = string_time[:string_time.find('+')]
        return int(time.mktime(time.strptime(string_time, time_format)))<|MERGE_RESOLUTION|>--- conflicted
+++ resolved
@@ -139,10 +139,6 @@
             # This usually indicates a F.K. constraint wasn't matched. Maybe we didn't get a record in?
             logger.error(traceback.format_exc())
             logger.error(e)
-<<<<<<< HEAD
-            #new_job.delete()
-=======
->>>>>>> 2bbe13f0
             raise
 
         reductionRun.retry_run = new_job
