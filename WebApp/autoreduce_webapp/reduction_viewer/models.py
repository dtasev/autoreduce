from django.db import models
from django.core.validators import MinValueValidator, MaxLengthValidator
import autoreduce_webapp.icat_communication

class Instrument(models.Model):
    name = models.CharField(max_length=80)
    is_active = models.BooleanField(default=False)
    is_paused = models.BooleanField(default=False)

    def __unicode__(self):
        return u'%s' % self.name

class Experiment(models.Model):
    reference_number = models.IntegerField()

    def __unicode__(self):
        return u'%s' % self.reference_number

class Status(models.Model):
    value = models.CharField(max_length=25)

    def __unicode__(self):
        return u'%s' % self.value        


class ReductionRun(models.Model):
    # Integer fields
    run_number = models.IntegerField(blank=False, validators=[MinValueValidator(0)])
    run_version = models.IntegerField(blank=False, validators=[MinValueValidator(0)])
    started_by = models.IntegerField(null=True, blank=True)

    # Char fields
    run_name = models.CharField(max_length=200, blank=True)

    # Text fields
    admin_log = models.TextField(blank=True)
    graph = models.TextField(null=True, blank=True)
    message = models.TextField(blank=True)
    reduction_log = models.TextField(blank=True)
    # Scripts should be 100,000 chars or less. The DB supports up to 4GB strings here
    script = models.TextField(blank=False, validators=[MaxLengthValidator(100000)])

    # Date time fields
    created = models.DateTimeField(auto_now_add=True, blank=False)
    finished = models.DateTimeField(null=True, blank=True)
    last_updated = models.DateTimeField(auto_now=True, blank=False)
    retry_when = models.DateTimeField(null=True, blank=True)
    started = models.DateTimeField(null=True, blank=True)

    # Bool field
    cancel = models.BooleanField(default=False)
    hidden_in_failviewer = models.BooleanField(default=False)
    overwrite = models.NullBooleanField(default=True)
<<<<<<< HEAD
=======

    # Foreign Keys
    experiment = models.ForeignKey(Experiment, blank=False, related_name='reduction_runs')
    instrument = models.ForeignKey(Instrument, related_name='reduction_runs', null=True)
    retry_run = models.ForeignKey('self', on_delete=models.SET_NULL, null=True, blank=True)
    status = models.ForeignKey(Status, blank=False, related_name='+')
>>>>>>> 1f1a03ff

    def __unicode__(self):
        if self.run_name:
            return u'%s-%s' % (self.run_number, self.run_name)
        else:
            return u'%s' % self.run_number

    def title(self):
        """
        Return a interface-friendly name that identifies this run using either run name or run version
        """
        if self.run_version > 0:
            if self.run_name:
                title = '%s - %s' % (self.run_number, self.run_name)
            else:
                title = '%s - %s' % (self.run_number, self.run_version)
        else:
            title = '%s' % self.run_number
        return title
        
        
class DataLocation(models.Model):
    file_path = models.CharField(max_length=255)
    reduction_run = models.ForeignKey(ReductionRun, blank=False, related_name='data_location')
    
    def __unicode__(self):
        return u'%s' % self.file_path

class ReductionLocation(models.Model):
    file_path = models.CharField(max_length=255)
    reduction_run = models.ForeignKey(ReductionRun, blank=False, related_name='reduction_location')
    
    def __unicode__(self):
        return u'%s' % self.file_path

class Setting(models.Model):
    name = models.CharField(max_length=50, blank=False)
    value = models.CharField(max_length=50)

    def __unicode__(self):
        return u'%s=%s' % (self.name, self.value)

class Notification(models.Model):
    SEVERITY_CHOICES = (
        ('i', 'info'),
        ('w', 'warning'),
        ('e', 'error')
    );

    message = models.CharField(max_length=255, blank=False)
    is_active = models.BooleanField(default=True)
    severity = models.CharField(max_length=1,choices=SEVERITY_CHOICES,default='i')
    is_staff_only = models.BooleanField(default=False)

    def __unicode__(self):
        return u'%s' % self.message

    def severity_verbose(self):
        """
        Return the severity as its textual value
        """
        return dict(Notification.SEVERITY_CHOICES)[self.severity]<|MERGE_RESOLUTION|>--- conflicted
+++ resolved
@@ -51,15 +51,12 @@
     cancel = models.BooleanField(default=False)
     hidden_in_failviewer = models.BooleanField(default=False)
     overwrite = models.NullBooleanField(default=True)
-<<<<<<< HEAD
-=======
 
     # Foreign Keys
     experiment = models.ForeignKey(Experiment, blank=False, related_name='reduction_runs')
     instrument = models.ForeignKey(Instrument, related_name='reduction_runs', null=True)
     retry_run = models.ForeignKey('self', on_delete=models.SET_NULL, null=True, blank=True)
     status = models.ForeignKey(Status, blank=False, related_name='+')
->>>>>>> 1f1a03ff
 
     def __unicode__(self):
         if self.run_name:
