--- conflicted
+++ resolved
@@ -83,15 +83,9 @@
         var validateRunRange = function validateRunRange(){
             var $start = $('#run_start');
             var $end = $('#run_end');
-<<<<<<< HEAD
-            var $experiment_reference = $('#experiment_reference');
-            if($start.length && $end.length){
-                if($('#variable-range-toggle').length >0 && !$('#variable-range-toggle').bootstrapSwitch('state') && $experiment_reference.length){
-=======
             var $experiment_reference = $('#experiment_reference_number');
             if($start.length && $end.length && $experiment_reference.length){
                 if($('#variable-range-toggle').length >0 && !$('#variable-range-toggle').bootstrapSwitch('state')){
->>>>>>> 78c647e6
                     validateNotEmpty.call($experiment_reference[0]);
                     if(!isNumber($experiment_reference.val())){
                         $experiment_reference.parent().addClass('has-error');
