--- conflicted
+++ resolved
@@ -46,7 +46,6 @@
 class ReductionRunUtils(object):
 
     def cancelRun(self, reductionRun):
-<<<<<<< HEAD
         """
         Try to cancel the run given, or the run that was scheduled as the next retry of the run. When we cancel, we send a message to the backend queue processor, telling it to ignore this run if it arrives (most likely through a delayed message through ActiveMQ's scheduler). We also set statuses and error messages. If we can't do any of the above, we set the variable (retry_run.cancel) that tells the frontend to not schedule another retry if the next run fails.
         """
@@ -62,12 +61,6 @@
         if reductionRun.status == StatusUtils().get_queued(): # this is the queued run, send the message to queueProcessor to cancel it
             MessagingUtils().send_cancel(reductionRun)
             setCancelled(reductionRun)
-=======
-        from reduction_variables.utils import MessagingUtils
-        
-        if reductionRun.status == StatusUtils().get_queued(): # this is the queued run, send the message to queueProcessor to cancel it
-            MessagingUtils().send_cancel(reductionRun)
->>>>>>> b61221ba
             
         # otherwise this run has already failed, and we're looking at a scheduled rerun of it
         elif not reductionRun.retry_run: # we don't actually have a rerun, so just ensure the retry time is set to "Never" (None)
@@ -75,14 +68,7 @@
         
         elif reductionRun.retry_run.status == StatusUtils().get_queued(): # this run is being queued to retry, so send the message to queueProcessor to cancel it, and set it as cancelled
             MessagingUtils().send_cancel(reductionRun.retry_run)
-<<<<<<< HEAD
             setCancelled(reductionRun.retry_run)
-=======
-            reductionRun.retry_run.message = "Run cancelled by user"
-            reductionRun.retry_run.status = StatusUtils().get_error()
-            reductionRun.retry_run.finished = timezone.now().replace(microsecond=0)
-            reductionRun.retry_run.retry_when = None
->>>>>>> b61221ba
         
         elif reductionRun.retry_run.status == StatusUtils().get_processing(): # we have a run that's retrying, so just make sure it doesn't retry next time
             reductionRun.cancel = True
