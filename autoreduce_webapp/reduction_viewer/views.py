from django.shortcuts import redirect
from django.contrib.auth import logout as django_logout, authenticate, login
from django.core.exceptions import PermissionDenied
from autoreduce_webapp.uows_client import UOWSClient
from autoreduce_webapp.icat_communication import ICATCommunication
from autoreduce_webapp.settings import UOWS_LOGIN_URL
from reduction_viewer.models import Experiment, ReductionRun, Instrument
from reduction_viewer.utils import StatusUtils
from reduction_viewer.view_utils import deactivate_invalid_instruments
from autoreduce_webapp.view_utils import login_and_uows_valid, render_with, require_staff
import operator
import logging
logger = logging.getLogger(__name__)

@deactivate_invalid_instruments
def index(request):
    return_url = UOWS_LOGIN_URL + request.build_absolute_uri()
    if request.GET.get('next'):
        return_url = UOWS_LOGIN_URL + request.build_absolute_uri(request.GET.get('next'))

    use_query_next = request.build_absolute_uri(request.GET.get('next'))
    default_next = 'run_list'

    if request.user.is_authenticated() and 'sessionid' in request.session and UOWSClient().check_session(request.session['sessionid']):
        if request.GET.get('next'):
            return_url = use_query_next
        else:
            return_url = default_next
    elif request.GET.get('sessionid'):
        user = authenticate(token=request.GET.get('sessionid'))
        if user is not None:
            if user.is_active:
                request.session['sessionid'] = request.GET.get('sessionid')
                login(request, user)
                if request.GET.get('next'):
                    return_url = use_query_next
                else:
                    return_url = default_next
                # Cache these for the session as they are used for permission checking
                with ICATCommunication(AUTH='uows', SESSION={'sessionid':request.session['sessionid']}) as icat:
                    request.session['owned_instruments'] = icat.get_owned_instruments(int(request.user.username))
                    request.session['experiments'] = icat.get_associated_experiments(int(request.user.username))

    return redirect(return_url)

@login_and_uows_valid
def logout(request):
    session_id = request.session.get('sessionid')
    if session_id:
        UOWSClient().logout(session_id)
    django_logout(request)
    request.session.flush()
    return redirect('index')

@require_staff
@render_with('run_queue.html')
def run_queue(request):
    complete_status = StatusUtils().get_completed()
    error_status = StatusUtils().get_error()
    pending_jobs = ReductionRun.objects.all().exclude(status=complete_status).exclude(status=error_status).order_by('created')
    context_dictionary = {
        'queue' : pending_jobs
    }
    return context_dictionary

@login_and_uows_valid
@render_with('run_list.html')
def run_list(request):
    context_dictionary = {}
    instruments = []
    # Owned instruments is populated on login
    owned_instruments = request.session.get('owned_instruments', default=[])
    # Superuser sees everything
    if request.user.is_superuser:
        instrument_names = Instrument.objects.values_list('name', flat=True)
        if instrument_names:
            experiments = {}
            for instrument_name in instrument_names:
                experiments[instrument_name] = []
                instrument = Instrument.objects.get(name=instrument_name)
                instrument_experiments = Experiment.objects.filter(reduction_runs__instrument=instrument).values_list('reference_number', flat=True)
                for experiment in instrument_experiments:
                    experiments[instrument_name].append(str(experiment))
            request.session['experiments_to_show'] = experiments
    else:
        with ICATCommunication(AUTH='uows',SESSION={'sessionid':request.session.get('sessionid')}) as icat:
            instrument_names = icat.get_valid_instruments(int(request.user.username))
            if instrument_names:
                experiments = request.session.get('experiments_to_show', icat.get_valid_experiments_for_instruments(int(request.user.username), instrument_names))
                request.session['experiments_to_show'] = experiments

<<<<<<< HEAD
=======
    # get database status labels up front to reduce queries to database
    status_error = StatusUtils().get_error()
    status_queued = StatusUtils().get_queued()
    status_processing = StatusUtils().get_processing()

>>>>>>> 1e65aea2
    for instrument_name in instrument_names:
        try:
            instrument = Instrument.objects.get(name=instrument_name)
        except:
            continue
        instrument_queued_runs = 0
        instrument_processing_runs = 0
        instrument_error_runs = 0

        instrument_obj = {
            'name' : instrument_name,
            'experiments' : [],
            'is_instrument_scientist' : (instrument_name in owned_instruments),
            'runs' : [],
            'is_active' : instrument.is_active
        }
        
        if instrument_name not in experiments:
            experiments[instrument_name] = []
            
        instrument_experiments = experiments[instrument_name] 
        reference_numbers = []

        for experiment in instrument_experiments:
            # Filter out calibration runs
            if experiment.isdigit():
                reference_numbers.append(experiment)

        matching_experiments = Experiment.objects.filter(reference_number__in=reference_numbers)
        for experiment in matching_experiments:
            # get all runs for experiment
            runs = ReductionRun.objects.filter(experiment=experiment).order_by('-created')

            # count how many are in status error, queued and processing
            experiment_error_runs = runs.filter(status__exact=status_error).count()
            experiment_queued_runs = runs.filter(status__exact=status_queued).count()
            experiment_processing_runs = runs.filter(status__exact=status_processing).count()

            # Add experiment stats to instrument
            instrument_queued_runs += experiment_queued_runs
            instrument_processing_runs += experiment_processing_runs
            instrument_error_runs += experiment_error_runs

            experiment_obj = {
                'reference_number' : experiment.reference_number,
                'runs' : runs,
                'progress_summary' : {
                    'processing' : experiment_processing_runs,
                    'queued' : experiment_queued_runs,
                    'error' : experiment_error_runs,
                }
            }
            # Add all runs to instrument object as well to be used by the "view by run number" layout
            instrument_obj['runs'].extend(runs)
            instrument_obj['experiments'].append(experiment_obj)

        instrument_obj['progress_summary']= {
            'processing' : instrument_processing_runs,
            'queued' : instrument_queued_runs,
            'error' : instrument_error_runs,
        }

        # Sort lists before appending
        instrument_obj['runs'] = sorted(instrument_obj['runs'], key=operator.attrgetter('last_updated'), reverse=True)
        instrument_obj['experiments'] = sorted(instrument_obj['experiments'], key=lambda k: k['reference_number'], reverse=True)
        instruments.append(instrument_obj)

    # Generate notification for any errored runs    
    error_runs = ReductionRun.objects.filter(status=status_error)
    if error_runs:
        notifications = []
        for run in error_runs:
            if run.run_name:
                message = 'Reduction run %s-%s has reported an error.' % (run.run_number, run.run_name)
            elif run.run_version > 0:
                message = 'Reduction run %s-%s has reported an error.' % (run.run_number, run.run_version)
            else:
                message = 'Reduction run %s has reported an error.' % run.run_number
            error_notification = {
                'message': message,
                'severity_verbose': 'error',
                'is_staff_only': False,
                'is_active': True,
                'id' : 'error-%s-%s' % (run.run_number, run.run_version),
            }
            notifications.append(error_notification)
        context_dictionary['notifications'] = notifications

    context_dictionary['instrument_list'] = instruments
    if owned_instruments:
        context_dictionary['default_tab'] = 'run_number'
    else:
        context_dictionary['default_tab'] = 'experiment'

    return context_dictionary

@login_and_uows_valid
@render_with('run_summary.html')
def run_summary(request, run_number, run_version=0):
    try:
        run = ReductionRun.objects.get(run_number=run_number, run_version=run_version)
        # Check the user has permission
        if not request.user.is_superuser and run.experiment.reference_number not in request.session['experiments'] and run.instrument.name not in request.session['owned_instruments']:
            raise PermissionDenied()
        history = ReductionRun.objects.filter(run_number=run_number).order_by('-run_version')
        context_dictionary = {
            'run' : run,
            'history' : history,
        }
    except Exception as e:
        logger.error(e.message)
        context_dictionary = {}
    return context_dictionary

@require_staff
@render_with('instrument_summary.html')
def instrument_summary(request, instrument):
    # Check the user has permission
    if not request.user.is_superuser and instrument not in request.session['owned_instruments']:
        raise PermissionDenied()

    processing_status = StatusUtils().get_processing()
    queued_status = StatusUtils().get_queued()
    try:
        instrument_obj = Instrument.objects.get(name=instrument)
        context_dictionary = {
            'instrument' : instrument_obj,
            'processing' : ReductionRun.objects.filter(instrument=instrument_obj, status=processing_status),
            'queued' : ReductionRun.objects.filter(instrument=instrument_obj, status=queued_status),
        }
    except Exception as e:
        logger.error(e.message)
        context_dictionary = {}

    return context_dictionary

@login_and_uows_valid
@render_with('experiment_summary.html')
def experiment_summary(request, reference_number):
    try:
        experiment = Experiment.objects.get(reference_number=reference_number)
        runs = ReductionRun.objects.filter(experiment=experiment).order_by('-run_version')
        data = []
        reduced_data = []
        for run in runs:
            for location in run.data_location.all():
                if location not in data:
                    data.append(location)
            for location in run.reduction_location.all():
                if location not in reduced_data:
                    reduced_data.append(location)
        try:
            with ICATCommunication(AUTH='uows', SESSION={'sessionid':request.session['sessionid']}) as icat:
                experiment_details = icat.get_experiment_details(int(reference_number))
        except Exception as icat_e:
            logger.error(icat_e.message)
            experiment_details = {
                'reference_number' : '',
                'start_date' : '',
                'end_date' : '',
                'title' : '',
                'summary' : '',
                'instrument' : '',
                'pi' : '',
            }
        context_dictionary = {
            'experiment' : experiment,
            'runs' :  sorted(runs, key=operator.attrgetter('last_updated'), reverse=True),
            'experiment_details' : experiment_details,
            'data' : data,
            'reduced_data' : reduced_data,
        }
    except Exception as e:
        logger.error(e.message)
        context_dictionary = {}
    
    #Check the users permissions
    if not request.user.is_superuser and reference_number not in request.session['experiments'] and experiment_details.instrument not in request.session['owned_instruments']:
       raise PermissionDenied()
    return context_dictionary

@render_with('help.html')
def help(request):
    return {}<|MERGE_RESOLUTION|>--- conflicted
+++ resolved
@@ -89,14 +89,11 @@
                 experiments = request.session.get('experiments_to_show', icat.get_valid_experiments_for_instruments(int(request.user.username), instrument_names))
                 request.session['experiments_to_show'] = experiments
 
-<<<<<<< HEAD
-=======
     # get database status labels up front to reduce queries to database
     status_error = StatusUtils().get_error()
     status_queued = StatusUtils().get_queued()
     status_processing = StatusUtils().get_processing()
 
->>>>>>> 1e65aea2
     for instrument_name in instrument_names:
         try:
             instrument = Instrument.objects.get(name=instrument_name)
