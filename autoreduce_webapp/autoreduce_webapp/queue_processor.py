--- conflicted
+++ resolved
@@ -74,45 +74,6 @@
             instrument.is_active = True
             instrument.save()
 
-<<<<<<< HEAD
-        experiment, experiment_created = Experiment.objects.get_or_create(reference_number=self._data_dict['rb_number'], )
-        reduction_run, created = ReductionRun.objects.get_or_create(run_number=self._data_dict['run_number'],
-                                    run_version=0, 
-                                    experiment=experiment,
-                                    instrument=instrument
-                                    )
-        
-        if created or reduction_run.status == StatusUtils().get_error():
-            reduction_run.status = StatusUtils().get_queued()
-            variables = InstrumentVariablesUtils().get_variables_for_run(reduction_run)
-            data_location = DataLocation(file_path=self._data_dict['data'], reduction_run=reduction_run)
-
-            if not variables:
-                logger.warning("No instrument variables found on %s for run %s" % (instrument.name, self._data_dict['run_number']))
-            else:
-                for variable in variables:
-                    reduction_run_variables = RunVariable(name=variable.name, value=variable.value, type=variable.type, is_advanced=variable.is_advanced, help_text=variable.help_text)
-                    reduction_run_variables.reduction_run = reduction_run
-                    reduction_run.run_variables.add(reduction_run_variables)
-                    reduction_run_variables.save()
-                    for script in variable.scripts.all():
-                        reduction_run_variables.scripts.add(script)
-
-            reduction_run.save()
-            data_location.save()
-
-            if variables:
-                script_path, arguments = ReductionVariablesUtils().get_script_path_and_arguments(reduction_run.run_variables.all())
-                self._data_dict['reduction_script'] = script_path
-                self._data_dict['reduction_arguments'] = arguments
-            else:
-                self._data_dict['reduction_script'] = InstrumentVariablesUtils().get_temporary_script(instrument.name)
-                self._data_dict['reduction_arguments'] = {}
-
-            self._client.send('/queue/ReductionPending', json.dumps(self._data_dict), priority=self._priority)
-            logger.info("Run %s ready for reduction" % self._data_dict['run_number'])
-            logger.info("Reduction file: %s" % self._data_dict['reduction_script'])
-=======
         highest_version = ReductionRun.objects.filter(run_number=self._data_dict['run_number']).order_by('-run_version').first().run_version
         experiment, experiment_created = Experiment.objects.get_or_create(reference_number=self._data_dict['rb_number'])
 
@@ -126,12 +87,11 @@
         reduction_run.save()
         self._data_dict['run_version'] = reduction_run.run_version
 
-        variables = InstrumentVariablesUtils().get_variables_for_run(reduction_run, True)
+        variables = InstrumentVariablesUtils().get_variables_for_run(reduction_run)
         data_location = DataLocation(file_path=self._data_dict['data'], reduction_run=reduction_run)
 
         if not variables:
             logger.warning("No instrument variables found on %s for run %s" % (instrument.name, self._data_dict['run_number']))
->>>>>>> a18071c9
         else:
             for variable in variables:
                 reduction_run_variables = RunVariable(name=variable.name, value=variable.value, type=variable.type, is_advanced=variable.is_advanced, help_text=variable.help_text)
