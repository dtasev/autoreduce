import logging, os, sys, imp, re, json, time, datetime, cgi
sys.path.append(os.path.join("../", os.path.dirname(os.path.dirname(__file__))))
os.environ["DJANGO_SETTINGS_MODULE"] = "autoreduce_webapp.settings"
from autoreduce_webapp.settings import ACTIVEMQ, REDUCTION_DIRECTORY, FACILITY
logger = logging.getLogger('django')
from reduction_variables.models import InstrumentVariable, ScriptFile, RunVariable
from reduction_viewer.models import ReductionRun, Notification
from reduction_viewer.utils import InstrumentUtils, StatusUtils
from autoreduce_webapp.icat_communication import ICATCommunication

class DataTooLong(ValueError):
    pass


def log_error_and_notify(message):
    """
    Helper method to log an error and save a notifcation
    """
    logger.error(message)
    notification = Notification(is_active=True, is_staff_only=True, severity='e', message=message)
    notification.save()


class VariableUtils(object):
    def wrap_in_type_syntax(self, value, var_type):
        """
        Append the appropriate syntax around variables to be wrote to a preview script.
        E.g. strings will be wrapped in single quotes, lists will be wrapped in brackets, etc.
        """
        value = str(value)
        if var_type == 'text':
            return "'%s'" % value.replace("'", "\\'")
        if var_type == 'number':
            return re.sub("[^0-9.\-]", "", value)
        if var_type == 'boolean':
            return str(value.lower() == 'true')
        if var_type == 'list_number':
            list_values = value.split(',')
            number_list = []
            for val in list_values:
                if re.match("[\-0-9.]+", val.strip()):
                    number_list.append(val)
            return '[%s]' % ','.join(number_list)
        if var_type == 'list_text':
            list_values = value.split(',')
            text_list = []
            for val in list_values:
                if val:
                    val = "'%s'" % val.strip().replace("'", "\\'")
                    text_list.append(val)
            return '[%s]' % ','.join(text_list)
        return value

    def convert_variable_to_type(self, value, var_type):
        """
        Convert the given value a type matching that of var_type.
        Options for var_type: text, number, list_text, list_number, boolean
        If the var_type isn't recognised, the value is returned unchanged
        """
        if var_type == "text":
            return str(value)
        if var_type == "number":
            if not value or not re.match('(-)?[0-9]+', str(value)):
                return None
            if '.' in str(value):
                return float(value)
            else:
                return int(re.sub("[^0-9]+", "", str(value)))
        if var_type == "list_text":
            var_list = str(value).split(',')
            list_text = []
            for list_val in var_list:
                if list_val:
                    if list_val and list_val.strip():
                        list_text.append(str(list_val.strip()))
            return list_text
        if var_type == "list_number":
            var_list = value.split(',')
            list_number = []
            for list_val in var_list:
                if list_val:
                    if '.' in str(list_val):
                        list_number.append(float(list_val))
                    else:
                        list_number.append(int(list_val))
            return list_number
        if var_type == "boolean":
            return value.lower() == 'true'
        return value

    def get_type_string(self, value):
        """
        Returns a textual representation of the type of the given value.
        The possible returned types are: text, number, list_text, list_number, boolean
        If the type isn't supported, it defaults to text.
        """
        var_type = type(value).__name__
        if var_type == 'str':
            return "text"
        if var_type == 'int' or var_type == 'float':
            return "number"
        if var_type == 'bool':
            return "boolean"
        if var_type == 'list':
            list_type = "number"
            for val in value:
                if type(val).__name__ == 'str':
                    list_type = "text"
            return "list_" + list_type
        return "text"


class InstrumentVariablesUtils(object):
    def __load_reduction_script(self, instrument_name):
        """
        Load the relevant reduction script and return back the text of the script
        If the script cannot be loaded None is returned
        """
        reduction_file = os.path.join((REDUCTION_DIRECTORY % (instrument_name)), 'reduce.py')
        try:
            f = open(reduction_file, 'rb')
            script_binary = f.read()
            return script_binary
        except Exception as e:
            log_error_and_notify("Unable to load reduction script %s - %s" % (reduction_file, e))
            return None

    def __load_reduction_vars_script(self, instrument_name):
        """
        Load the relevant reduction script and return back a tuple containing:
            - An instance of the python script
            - The text of the script
        If the script cannot be loaded (None, None) is returned
        """
        reduction_file = os.path.join((REDUCTION_DIRECTORY % (instrument_name)), 'reduce_vars.py')
        try:
            reduce_script = imp.load_source(instrument_name + 'reduce_script', reduction_file)
            f = open(reduction_file, 'rb')
            script_binary = f.read()
            return reduce_script, script_binary
        except ImportError as e:
            log_error_and_notify("Unable to load reduction script %s due to missing import. (%s)" % (reduction_file, e.message))
            return None, None
        except IOError:
            log_error_and_notify("Unable to load reduction script %s" % reduction_file)
            return None, None
        except SyntaxError:
            log_error_and_notify("Syntax error in reduction script %s" % reduction_file)
            return None, None

    def __get_scripts_modified(self, instrument_name):
        """
        Returns the last modification time of the scripts located in the filesystem
        """
        reduction_file = os.path.join((REDUCTION_DIRECTORY % instrument_name), "reduce.py")
        script_mod_time = os.path.getmtime(reduction_file)
        reduction_file = os.path.join((REDUCTION_DIRECTORY % instrument_name), "reduce_vars.py")
        script_vars_mod_time = os.path.getmtime(reduction_file)
        return script_mod_time, script_vars_mod_time

    def __update_variable_scripts(self, variables, script_binary, script_vars_binary):
        """
        Helper method to save a new script into the database and update a set of variables with the script
        """
        script = ScriptFile(script=script_binary, file_name='reduce.py')
        script.save()
        script_vars = ScriptFile(script=script_vars_binary, file_name='reduce_vars.py')
        script_vars.save()

        for variable in variables:
            variable.save()
            variable.scripts.clear()
            variable.scripts.add(script)
            variable.scripts.add(script_vars)
            variable.save()

    def get_variables_from_current_script(self, instrument_name):
        """
        Reloads script in variables to match that on disk. For now ignore modification time check.
        """
        reduce_vars_script, vars_script_binary = self.__load_reduction_vars_script(instrument_name)
        variables = self.get_default_variables(instrument_name, reduce_vars_script)
        script_binary = self.__load_reduction_script(instrument_name)
        self.__update_variable_scripts(variables, script_binary, vars_script_binary)

        return variables

    def set_default_instrument_variables(self, instrument_name, start_run=1):
        """
        Creates and saves a set of variables for the given run number using default values found in the relevant reduce script and returns them.
        If no start_run is supplied, 1 is assumed.
        """
        if not start_run:
            start_run = 1
        script_binary =  self.__load_reduction_script(instrument_name)
        reduce_vars_script, vars_script_binary =  self.__load_reduction_vars_script(instrument_name)

        script = ScriptFile(script=script_binary, file_name='reduce.py')
        script.save()
        script_vars = ScriptFile(script=vars_script_binary, file_name='reduce_vars.py')
        script_vars.save()

        instrument_variables = self.get_default_variables(instrument_name, reduce_vars_script)
        variables = []
        for variable in instrument_variables:
            variable.start_run = start_run
            variable.save()
            variable.scripts.add(script)
            variable.scripts.add(script_vars)
            variable.save()
            variables.append(variable)

        return variables

    def get_variables_for_run(self, reduction_run):
        """
        Fetches the appropriate variables for the given reduction run.
        If instrument variables with a matching experiment reference number is found then these will be used
        otherwise the variables with the closest run start will be used.
        If no variable are found, default variables are created for the instrument and those are returned.
        """
        instrument_name = reduction_run.instrument.name
        variables = InstrumentVariable.objects.filter(instrument=reduction_run.instrument, experiment_reference=reduction_run.experiment.reference_number)
        # No experiment-specific variables, lets look for run number
        if not variables:
            try:
                variables_run_start = InstrumentVariable.objects.filter(instrument=reduction_run.instrument,start_run__lte=reduction_run.run_number, experiment_reference__isnull=True ).order_by('-start_run').first().start_run
                variables = InstrumentVariable.objects.filter(instrument=reduction_run.instrument,start_run=variables_run_start)
            except AttributeError:
                # Still not found any variables, we better create some
                variables = self.set_default_instrument_variables(instrument_name)

        if variables[0].tracks_script:
            script_binary = self.__load_reduction_script(instrument_name)
            reduce_vars_script, vars_script_binary = self.__load_reduction_vars_script(instrument_name)
            self.__update_variable_scripts(variables, script_binary, vars_script_binary)

        return variables

    def get_current_script_text(self, instrument_name):
        """
        Returns the binary text within the reduce script for the provided instrument.
        """
        script_binary =  self.__load_reduction_script(instrument_name)
        reduce_vars_script, vars_script_binary =  self.__load_reduction_vars_script(instrument_name)
        return script_binary, vars_script_binary
        
    def get_script(self, instrument_name):
        """
        Fetches the reduction script for the given instument, and returns it as a string.
        This is for use when a reduction script doesn't expose any variables
        """
        script_binary =  self.__load_reduction_script(instrument_name)
        return ScriptUtils().read_binary(script_binary)

    def _create_variables(self, instrument, script, variable_dict, is_advanced):
        variables = []
        for key, value in variable_dict.iteritems():
            str_value = str(value).replace('[','').replace(']','')
            if len(str_value) > InstrumentVariable._meta.get_field('value').max_length:
                raise DataTooLong
            variable = InstrumentVariable(
                instrument=instrument,
                name=key,
                value=str_value,
                is_advanced=is_advanced,
                type=VariableUtils().get_type_string(value),
                start_run = 0,
                help_text=self.get_help_text('standard_vars', key, instrument.name, script),
                )
            variables.append(variable)
        return variables

    def get_default_variables(self, instrument_name, reduce_script=None):
        """
        Creates and returns a list of variables matching those found in the appropriate reduce script.
        An opptional instance of reduce_script can be passed in to prevent multiple hits to the filesystem.
        """
        if not reduce_script:
            reduce_script, script_binary =  self.__load_reduction_vars_script(instrument_name)
        instrument = InstrumentUtils().get_instrument(instrument_name)
        variables = []
        if 'standard_vars' in dir(reduce_script):
            variables.extend(self._create_variables(instrument, reduce_script, reduce_script.standard_vars, False))
        if 'advanced_vars' in dir(reduce_script):
            variables.extend(self._create_variables(instrument, reduce_script, reduce_script.advanced_vars, True))
        return variables

    def _replace_special_chars(self, help_text):
        help_text = cgi.escape(help_text)  # Remove any HTML already in the help string
        help_text = help_text.replace('\n', '<br>').replace('\t', '&nbsp;&nbsp;&nbsp;&nbsp;')
        return help_text

    def get_help_text(self, dictionary, key, instrument_name, reduce_script=None):
        if not dictionary or not key:
            return ""
        if not reduce_script:
            reduce_script, script_binary = self.__load_reduction_vars_script(instrument_name)
        if 'variable_help' in dir(reduce_script):
            if dictionary in reduce_script.variable_help:
                if key in reduce_script.variable_help[dictionary]:
                    return self._replace_special_chars(reduce_script.variable_help[dictionary][key])
        return ""

    def get_current_and_upcoming_variables(self, instrument_name):
        """
        Fetches the instrument variables for:
        - The next run number
        - Upcoming run numbers
        - Upcoming known experiments
        as a tuple of (current_variables, upcoming_variables_by_run, upcoming_variables_by_experiment)
        """
        instrument = InstrumentUtils().get_instrument(instrument_name)
        completed_status = StatusUtils().get_completed()

        # Get latest run number and latest experiment reference
        try:
            latest_completed_run = ReductionRun.objects.filter(instrument=instrument, run_version=0, status=completed_status).order_by('-run_number').first()
            latest_completed_run_number = latest_completed_run.run_number
        except AttributeError :
            latest_completed_run_number = 1

        # Get the run number of the closest instrument variables
        try:
            current_variables_run_start = InstrumentVariable.objects.filter(instrument=instrument,start_run__lte=latest_completed_run_number).order_by('-start_run').first().start_run
        except AttributeError :
            current_variables_run_start = 1

        current_variables = InstrumentVariable.objects.filter(instrument=instrument,start_run=current_variables_run_start)
        upcoming_variables_by_run = InstrumentVariable.objects.filter(instrument=instrument, start_run__isnull=False,start_run__gt=latest_completed_run_number ).order_by('start_run')

        upcoming_experiments = []
        with ICATCommunication() as icat:
            upcoming_experiments = list(icat.get_upcoming_experiments_for_instrument(instrument_name))

        upcoming_variables_by_experiment = InstrumentVariable.objects.filter(instrument=instrument,experiment_reference__in=upcoming_experiments).order_by('experiment_reference')

        # If no variables are saved, use the dfault ones from the reduce script
        if not current_variables:
            self.set_default_instrument_variables(instrument.name, current_variables_run_start)
            current_variables = InstrumentVariable.objects.filter(instrument=instrument,start_run=current_variables_run_start )

        return current_variables, upcoming_variables_by_run, upcoming_variables_by_experiment

class ReductionVariablesUtils(object):

    def get_script_and_arguments(self, run_variables):
        """
        Fetches the reduction script from the given variables and returns it as a string, along with a dictionary of arguments.
        """
        if not run_variables or len(run_variables) == 0:
            raise Exception("Run variables required")
        reduction_run = None
        for variables in run_variables:
            if variables.scripts is None or len(variables.scripts.all()) == 0:
                raise Exception("Run variables missing scripts")
            if not reduction_run:
                reduction_run = variables.reduction_run.id
            else:
                if reduction_run != variables.reduction_run.id:
                    raise Exception("All run variables must be for the same reduction run")
        
        script_binary, script_vars_binary = ScriptUtils().get_reduce_scripts_binary(run_variables[0].scripts.all())

        script = ScriptUtils().read_binary(script_binary)

        standard_vars = {}
        advanced_vars = {}
        for variables in run_variables:
            value = VariableUtils().convert_variable_to_type(variables.value, variables.type)
            if variables.is_advanced:
                advanced_vars[variables.name] = value
            else:
                standard_vars[variables.name] = value

        arguments = { 'standard_vars' : standard_vars, 'advanced_vars': advanced_vars }

        return (script, arguments)
        

class MessagingUtils(object):

    def _make_pending_msg(self, reduction_run):
        """
        Creates a dict message from the given run, ready to be sent to ReductionPending
        """
        script, arguments = ReductionVariablesUtils().get_script_and_arguments(RunVariable.objects.filter(reduction_run=reduction_run))

        data_path = ''
        # Currently only support single location
        data_location = reduction_run.data_location.first()
        if data_location:
            data_path = data_location.file_path
        else:
            raise Exception("No data path found for reduction run")

        data_dict = {
            'run_number':reduction_run.run_number,
            'instrument':reduction_run.instrument.name,
            'rb_number':str(reduction_run.experiment.reference_number),
            'data':data_path,
            'reduction_script':script,
            'reduction_arguments':arguments,
            'run_version':reduction_run.run_version,
            'facility':FACILITY,
            'message':'',
        }
        
        return data_dict
        
    
    def _send_pending_msg(self, data_dict, delay=None):
        """
        Sends data_dict to ReductionPending (with the specified delay)
        """
        from autoreduce_webapp.queue_processor import Client as ActiveMQClient # to prevent circular dependencies

<<<<<<< HEAD
        message_client = ActiveMQClient(ACTIVEMQ['broker'], ACTIVEMQ['username'], ACTIVEMQ['password'], ACTIVEMQ['topics'], 'Webapp_QueueProcessor', False, ACTIVEMQ['SSL'])
=======
        message_client = ActiveMQClient(ACTIVEMQ['broker'], ACTIVEMQ['username'], ACTIVEMQ['password'], ACTIVEMQ['topics'], 'Webapp_QueueProcessor', True, True)
>>>>>>> b61221ba
        message_client.connect()
        message_client.send('/queue/ReductionPending', json.dumps(data_dict), priority='0', delay=delay)
        message_client.stop()
        

    def send_pending(self, reduction_run, delay=None):
        """
        Sends a message to the queue with the details of the job to run
        """
        data_dict = self._make_pending_msg(reduction_run)
        self._send_pending_msg(data_dict, delay)
        
    def send_cancel(self, reduction_run):
        """
        Sends a message to the queue telling it to cancel any reruns of the job
        """
        data_dict = self._make_pending_msg(reduction_run)
        data_dict["cancel"] = True
        self._send_pending_msg(data_dict)
        

class ScriptUtils(object):
    def get_reduce_scripts(self, scripts):
        script_out = None
        script_vars_out = None
        for script in scripts:
            if script.file_name == "reduce.py":
                script_out = script
            elif script.file_name == "reduce_vars.py":
                script_vars_out = script
        return script_out, script_vars_out

    def get_reduce_scripts_binary(self, scripts):
        script, script_vars = self.get_reduce_scripts(scripts)
        return script.script, script_vars.script
        
    def read_binary(self, bin_script):
        """
        Takes a binary script and returns its Python string form. It assumes that the encoding of the binary is UTF-8.
        """
        return bin_script.decode("utf-8")

    def get_cache_scripts_modified(self, scripts):
        """
        Returns the last time the scripts in the database were modified (in seconds since epoch).
        """
        script_modified = None
        script_vars_modified = None

        for script in scripts:
            if script.file_name == "reduce.py":
                script_modified = self._convert_time_from_string(str(script.created))
            elif script.file_name == "reduce_vars.py":
                script_vars_modified = self._convert_time_from_string(str(script.created))
        return script_modified, script_vars_modified

    def _convert_time_from_string(self, string_time):
        time_format = "%Y-%m-%d %H:%M:%S"
        string_time = string_time[:string_time.find('+')]
        return int(time.mktime(time.strptime(string_time, time_format)))<|MERGE_RESOLUTION|>--- conflicted
+++ resolved
@@ -415,11 +415,7 @@
         """
         from autoreduce_webapp.queue_processor import Client as ActiveMQClient # to prevent circular dependencies
 
-<<<<<<< HEAD
         message_client = ActiveMQClient(ACTIVEMQ['broker'], ACTIVEMQ['username'], ACTIVEMQ['password'], ACTIVEMQ['topics'], 'Webapp_QueueProcessor', False, ACTIVEMQ['SSL'])
-=======
-        message_client = ActiveMQClient(ACTIVEMQ['broker'], ACTIVEMQ['username'], ACTIVEMQ['password'], ACTIVEMQ['topics'], 'Webapp_QueueProcessor', True, True)
->>>>>>> b61221ba
         message_client.connect()
         message_client.send('/queue/ReductionPending', json.dumps(data_dict), priority='0', delay=delay)
         message_client.stop()
