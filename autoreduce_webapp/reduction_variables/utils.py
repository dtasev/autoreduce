<<<<<<< HEAD
import logging, os, sys, imp, re, json, time, datetime
=======
import logging, os, sys, imp, uuid, re, json, time, datetime, cgi
>>>>>>> 2d832b0e
sys.path.append(os.path.join("../", os.path.dirname(os.path.dirname(__file__))))
os.environ["DJANGO_SETTINGS_MODULE"] = "autoreduce_webapp.settings"
from autoreduce_webapp.settings import ACTIVEMQ, REDUCTION_DIRECTORY, FACILITY
logger = logging.getLogger('django')
from django.utils import timezone
from reduction_variables.models import InstrumentVariable, ScriptFile, RunVariable
from reduction_viewer.models import ReductionRun, Notification, DataLocation
from reduction_viewer.utils import InstrumentUtils, StatusUtils
from autoreduce_webapp.icat_communication import ICATCommunication

class DataTooLong(ValueError):
    pass


def log_error_and_notify(message):
    """
    Helper method to log an error and save a notifcation
    """
    logger.error(message)
    notification = Notification(is_active=True, is_staff_only=True, severity='e', message=message)
    notification.save()


class VariableUtils(object):
    def wrap_in_type_syntax(self, value, var_type):
        """
        Append the appropriate syntax around variables to be wrote to a preview script.
        E.g. strings will be wrapped in single quotes, lists will be wrapped in brackets, etc.
        """
        value = str(value)
        if var_type == 'text':
            return "'%s'" % value.replace("'", "\\'")
        if var_type == 'number':
            return re.sub("[^0-9.\-]", "", value)
        if var_type == 'boolean':
            return str(value.lower() == 'true')
        if var_type == 'list_number':
            list_values = value.split(',')
            number_list = []
            for val in list_values:
                if re.match("[\-0-9.]+", val.strip()):
                    number_list.append(val)
            return '[%s]' % ','.join(number_list)
        if var_type == 'list_text':
            list_values = value.split(',')
            text_list = []
            for val in list_values:
                if val:
                    val = "'%s'" % val.strip().replace("'", "\\'")
                    text_list.append(val)
            return '[%s]' % ','.join(text_list)
        return value

    def convert_variable_to_type(self, value, var_type):
        """
        Convert the given value a type matching that of var_type.
        Options for var_type: text, number, list_text, list_number, boolean
        If the var_type isn't recognised, the value is returned unchanged
        """
        if var_type == "text":
            return str(value)
        if var_type == "number":
            if not value or not re.match('(-)?[0-9]+', str(value)):
                return None
            if '.' in str(value):
                return float(value)
            else:
                return int(re.sub("[^0-9]+", "", str(value)))
        if var_type == "list_text":
            var_list = str(value).split(',')
            list_text = []
            for list_val in var_list:
                if list_val:
                    if list_val and list_val.strip():
                        list_text.append(str(list_val.strip()))
            return list_text
        if var_type == "list_number":
            var_list = value.split(',')
            list_number = []
            for list_val in var_list:
                if list_val:
                    if '.' in str(list_val):
                        list_number.append(float(list_val))
                    else:
                        list_number.append(int(list_val))
            return list_number
        if var_type == "boolean":
            return value.lower() == 'true'
        return value

    def get_type_string(self, value):
        """
        Returns a textual representation of the type of the given value.
        The possible returned types are: text, number, list_text, list_number, boolean
        If the type isn't supported, it defaults to text.
        """
        var_type = type(value).__name__
        if var_type == 'str':
            return "text"
        if var_type == 'int' or var_type == 'float':
            return "number"
        if var_type == 'bool':
            return "boolean"
        if var_type == 'list':
            list_type = "number"
            for val in value:
                if type(val).__name__ == 'str':
                    list_type = "text"
            return "list_" + list_type
        return "text"


class InstrumentVariablesUtils(object):
    def __load_reduction_script(self, instrument_name):
        """
        Load the relevant reduction script and return back a tuple containing:
            - The text of the script
        If the script cannot be loaded (None, None) is returned
        """
        reduction_file = os.path.join((REDUCTION_DIRECTORY % (instrument_name)), 'reduce.py')
        try:
            f = open(reduction_file, 'rb')
            script_binary = f.read()
            return script_binary
        except ImportError as e:
            log_error_and_notify("Unable to load reduction script %s due to missing import. (%s)" % (reduction_file, e.message))
            return None
        except IOError:
            log_error_and_notify("Unable to load reduction script %s" % reduction_file)
            return None
        except SyntaxError:
            log_error_and_notify("Syntax error in reduction script %s" % reduction_file)
            return None

    def __load_reduction_vars_script(self, instrument_name):
        """
        Load the relevant reduction script and return back a tuple containing:
            - An instance of the python script
            - The text of the script
        If the script cannot be loaded (None, None) is returned
        """
        reduction_file = os.path.join((REDUCTION_DIRECTORY % (instrument_name)), 'reduce_vars.py')
        try:
            reduce_script = imp.load_source(instrument_name + 'reduce_script', reduction_file)
            f = open(reduction_file, 'rb')
            script_binary = f.read()
            return reduce_script, script_binary
        except ImportError as e:
            log_error_and_notify("Unable to load reduction script %s due to missing import. (%s)" % (reduction_file, e.message))
            return None, None
        except IOError:
            log_error_and_notify("Unable to load reduction script %s" % reduction_file)
            return None, None
        except SyntaxError:
            log_error_and_notify("Syntax error in reduction script %s" % reduction_file)
            return None, None

    def __get_scripts_modified(self, instrument_name):
        """
        Returns the last modification time of the scripts located in the filesystem
        """
        reduction_file = os.path.join((REDUCTION_DIRECTORY % instrument_name), "reduce.py")
        script_mod_time = os.path.getmtime(reduction_file)
        reduction_file = os.path.join((REDUCTION_DIRECTORY % instrument_name), "reduce_vars.py")
        script_vars_mod_time = os.path.getmtime(reduction_file)
        return script_mod_time, script_vars_mod_time

    def __update_variable_scripts(self, variables, script_binary, script_vars_binary):
        """
        Helper method to save a new script into the database and update a set of variables with the script
        """
        script = ScriptFile(script=script_binary, file_name='reduce.py')
        script.save()
        script_vars = ScriptFile(script=script_vars_binary, file_name='reduce_vars.py')
        script_vars.save()

        for variable in variables:
            variable.save()
            variable.scripts.clear()
            variable.scripts.add(script)
            variable.scripts.add(script_vars)
            variable.save()

    def get_variables_from_current_script(self, instrument_name):
        """
        Reloads script in variables to match that on disk. For now ignore modification time check.
        """
        reduce_vars_script, vars_script_binary = self.__load_reduction_vars_script(instrument_name)
        variables = self.get_default_variables(instrument_name, reduce_vars_script)
        script_binary = self.__load_reduction_script(instrument_name)
        self.__update_variable_scripts(variables, script_binary, vars_script_binary)

        return variables

    def set_default_instrument_variables(self, instrument_name, start_run=1):
        """
        Creates and saves a set of variables for the given run number using default values found in the relevant reduce script and returns them.
        If no start_run is supplied, 1 is assumed.
        """
        if not start_run:
            start_run = 1
        script_binary =  self.__load_reduction_script(instrument_name)
        reduce_vars_script, vars_script_binary =  self.__load_reduction_vars_script(instrument_name)

        script = ScriptFile(script=script_binary, file_name='reduce.py')
        script.save()
        script_vars = ScriptFile(script=vars_script_binary, file_name='reduce_vars.py')
        script_vars.save()

        instrument_variables = self.get_default_variables(instrument_name, reduce_vars_script)
        variables = []
        for variable in instrument_variables:
            variable.start_run = start_run
            variable.save()
            variable.scripts.add(script)
            variable.scripts.add(script_vars)
            variable.save()
            variables.append(variable)

        return variables

    def get_variables_for_run(self, reduction_run):
        """
        Fetches the appropriate variables for the given reduction run.
        If instrument variables with a matching experiment reference number is found then these will be used
        otherwise the variables with the closest run start will be used.
        If no variable are found, default variables are created for the instrument and those are returned.
        """
        instrument_name = reduction_run.instrument.name
        variables = InstrumentVariable.objects.filter(instrument=reduction_run.instrument, experiment_reference=reduction_run.experiment.reference_number)
        # No experiment-specific variables, lets look for run number
        if not variables:
            try:
                variables_run_start = InstrumentVariable.objects.filter(instrument=reduction_run.instrument,start_run__lte=reduction_run.run_number, experiment_reference__isnull=True ).order_by('-start_run').first().start_run
                variables = InstrumentVariable.objects.filter(instrument=reduction_run.instrument,start_run=variables_run_start)
            except AttributeError:
                # Still not found any variables, we better create some
                variables = self.set_default_instrument_variables(instrument_name)

        if variables[0].tracks_script:
            script_binary = self.__load_reduction_script(instrument_name)
            reduce_vars_script, vars_script_binary = self.__load_reduction_vars_script(instrument_name)
            self.__update_variable_scripts(variables, script_binary, vars_script_binary)

        return variables

    def get_current_script_text(self, instrument_name):
        """
        Returns the binary text within the reduce script for the provided instrument.
        """
        script_binary =  self.__load_reduction_script(instrument_name)
        reduce_vars_script, vars_script_binary =  self.__load_reduction_vars_script(instrument_name)
        return script_binary, vars_script_binary
        
    def get_script(self, instrument_name):
        """
        Fetches the reduction script for the given instument, and returns it as a string.
        This is for use when a reduction script doesn't expose any variables
        """
        script_binary =  self.__load_reduction_script(instrument_name)
        return ScriptUtils().read_binary(script_binary)

    def _create_variables(self, instrument, script, variable_dict, is_advanced):
        variables = []
        for key, value in variable_dict.iteritems():
            str_value = str(value).replace('[','').replace(']','')
            if len(str_value) > InstrumentVariable._meta.get_field('value').max_length:
                raise DataTooLong
            variable = InstrumentVariable(
                instrument=instrument,
                name=key,
                value=str_value,
                is_advanced=is_advanced,
                type=VariableUtils().get_type_string(value),
                start_run = 0,
                help_text=self.get_help_text('standard_vars', key, instrument.name, script),
                )
            variables.append(variable)
        return variables

    def get_default_variables(self, instrument_name, reduce_script=None):
        """
        Creates and returns a list of variables matching those found in the appropriate reduce script.
        An opptional instance of reduce_script can be passed in to prevent multiple hits to the filesystem.
        """
        if not reduce_script:
            reduce_script, script_binary =  self.__load_reduction_vars_script(instrument_name)
        instrument = InstrumentUtils().get_instrument(instrument_name)
        variables = []
        if 'standard_vars' in dir(reduce_script):
            variables.extend(self._create_variables(instrument, reduce_script, reduce_script.standard_vars, False))
        if 'advanced_vars' in dir(reduce_script):
            variables.extend(self._create_variables(instrument, reduce_script, reduce_script.advanced_vars, True))
        return variables

    def _replace_special_chars(self, help_text):
        help_text = cgi.escape(help_text)  # Remove any HTML already in the help string
        help_text = help_text.replace('\n', '<br>').replace('\t', '&nbsp;&nbsp;&nbsp;&nbsp;')
        return help_text

    def get_help_text(self, dictionary, key, instrument_name, reduce_script=None):
        if not dictionary or not key:
            return ""
        if not reduce_script:
            reduce_script, script_binary = self.__load_reduction_vars_script(instrument_name)
        if 'variable_help' in dir(reduce_script):
            if dictionary in reduce_script.variable_help:
                if key in reduce_script.variable_help[dictionary]:
                    return self._replace_special_chars(reduce_script.variable_help[dictionary][key])
        return ""

    def get_current_and_upcoming_variables(self, instrument_name):
        """
        Fetches the instrument variables for:
        - The next run number
        - Upcoming run numbers
        - Upcoming known experiments
        as a tuple of (current_variables, upcoming_variables_by_run, upcoming_variables_by_experiment)
        """
        instrument = InstrumentUtils().get_instrument(instrument_name)
        completed_status = StatusUtils().get_completed()

        # Get latest run number and latest experiment reference
        try:
            latest_completed_run = ReductionRun.objects.filter(instrument=instrument, run_version=0, status=completed_status).order_by('-run_number').first()
            latest_completed_run_number = latest_completed_run.run_number
        except AttributeError :
            latest_completed_run_number = 1

        # Get the run number of the closest instrument variables
        try:
            current_variables_run_start = InstrumentVariable.objects.filter(instrument=instrument,start_run__lte=latest_completed_run_number).order_by('-start_run').first().start_run
        except AttributeError :
            current_variables_run_start = 1

        current_variables = InstrumentVariable.objects.filter(instrument=instrument,start_run=current_variables_run_start)
        upcoming_variables_by_run = InstrumentVariable.objects.filter(instrument=instrument, start_run__isnull=False,start_run__gt=latest_completed_run_number ).order_by('start_run')

        upcoming_experiments = []
        with ICATCommunication() as icat:
            upcoming_experiments = list(icat.get_upcoming_experiments_for_instrument(instrument_name))

        upcoming_variables_by_experiment = InstrumentVariable.objects.filter(instrument=instrument,experiment_reference__in=upcoming_experiments).order_by('experiment_reference')

        # If no variables are saved, use the dfault ones from the reduce script
        if not current_variables:
            self.set_default_instrument_variables(instrument.name, current_variables_run_start)
            current_variables = InstrumentVariable.objects.filter(instrument=instrument,start_run=current_variables_run_start )

        return current_variables, upcoming_variables_by_run, upcoming_variables_by_experiment

class ReductionVariablesUtils(object):

    def get_script_and_arguments(self, run_variables):
        """
        Fetches the reduction script from the given variables and returns it as a string, along with a dictionary of arguments.
        """
        if not run_variables or len(run_variables) == 0:
            raise Exception("Run variables required")
        reduction_run = None
        for variables in run_variables:
            if variables.scripts is None or len(variables.scripts.all()) == 0:
                raise Exception("Run variables missing scripts")
            if not reduction_run:
                reduction_run = variables.reduction_run.id
            else:
                if reduction_run != variables.reduction_run.id:
                    raise Exception("All run variables must be for the same reduction run")
        
        script_binary, script_vars_binary = ScriptUtils().get_reduce_scripts_binary(run_variables[0].scripts.all())

        script = ScriptUtils().read_binary(script_binary)

        standard_vars = {}
        advanced_vars = {}
        for variables in run_variables:
            value = VariableUtils().convert_variable_to_type(variables.value, variables.type)
            if variables.is_advanced:
                advanced_vars[variables.name] = value
            else:
                standard_vars[variables.name] = value

        arguments = { 'standard_vars' : standard_vars, 'advanced_vars': advanced_vars }

        return (script, arguments)
      
                 
    def createRetryRun(self, reductionRun, scripts=None, variables=None, delay=0):
        """
        Create a run ready for re-running based on the run provided. If variables are provided, copy them and associate them with the new one, otherwise generate variables based on the previous run. If ScriptFile objects are supplied, use them, otherwise use the previous run's.
        """
        # find the previous run version, so we don't create a duplicate
        last_version = -1
        for run in ReductionRun.objects.filter(experiment=reductionRun.experiment, run_number=reductionRun.run_number):
            last_version = max(last_version, run.run_version)
            
        try:
            # create the run object and save it
            new_job = ReductionRun(
                instrument = reductionRun.instrument,
                run_number = reductionRun.run_number,
                run_name = "",
                run_version = last_version+1,
                experiment = reductionRun.experiment,
                #started_by=request.user.username, # commented out for the test server only
                status = StatusUtils().get_queued()
                )
            new_job.save()
            
            reductionRun.retry_run = new_job
            reductionRun.retry_when = timezone.now().replace(microsecond=0) + datetime.timedelta(seconds=delay if delay else 0)
            reductionRun.save()
            
            # copy the previous data locations
            for data_location in reductionRun.data_location.all():
                new_data_location = DataLocation(file_path=data_location.file_path, reduction_run=new_job)
                new_data_location.save()
                new_job.data_location.add(new_data_location)
                
            if not variables: # provide variables if they aren't already
                variables = InstrumentVariablesUtils().get_variables_for_run(new_job)
            for var in variables:
                new_var = RunVariable(name=var.name, value=var.value, type=var.type, is_advanced=var.is_advanced, help_text=var.help_text) # copy variable
                new_var.reduction_run = new_job # associate it with the new run
                new_job.run_variables.add(new_var)
                
                # add scripts based on whether some were supplied
                if not scripts:
                    scripts = var.scripts.all()
                for script in scripts:
                    new_var.scripts.add(script)
                    
                new_var.save()
                    
            return new_job
            
        except:
            new_job.delete()
            raise
        


class MessagingUtils(object):
    def send_pending(self, reduction_run, delay=None):
        """
        Sends a message to the queue with the details of the job to run
        """
        from autoreduce_webapp.queue_processor import Client as ActiveMQClient # to prevent circular dependencies

        script, arguments = ReductionVariablesUtils().get_script_and_arguments(RunVariable.objects.filter(reduction_run=reduction_run))

        data_path = ''
        # Currently only support single location
        data_location = reduction_run.data_location.first()
        if data_location:
            data_path = data_location.file_path
        else:
            raise Exception("No data path found for reduction run")

        message_client = ActiveMQClient(ACTIVEMQ['broker'], ACTIVEMQ['username'], ACTIVEMQ['password'], ACTIVEMQ['topics'], 'Webapp_QueueProcessor', True, True)
        message_client.connect()
        data_dict = {
            'run_number':reduction_run.run_number,
            'instrument':reduction_run.instrument.name,
            'rb_number':str(reduction_run.experiment.reference_number),
            'data':data_path,
            'reduction_script':script,
            'reduction_arguments':arguments,
            'run_version':reduction_run.run_version,
            'facility':FACILITY,
            'message':'',
        }
        message_client.send('/queue/ReductionPending', json.dumps(data_dict), priority='0', delay=delay)
        message_client.stop()

class ScriptUtils(object):
    def get_reduce_scripts(self, scripts):
        script_out = None
        script_vars_out = None
        for script in scripts:
            if script.file_name == "reduce.py":
                script_out = script
            elif script.file_name == "reduce_vars.py":
                script_vars_out = script
        return script_out, script_vars_out

    def get_reduce_scripts_binary(self, scripts):
        script, script_vars = self.get_reduce_scripts(scripts)
        return script.script, script_vars.script
        
    def read_binary(self, bin_script):
        """
        Takes a binary script and returns its Python string form. It assumes that the encoding of the binary is UTF-8.
        """
        return bin_script.decode("utf-8")

    def get_cache_scripts_modified(self, scripts):
        """
        Returns the last time the scripts in the database were modified (in seconds since epoch).
        """
        script_modified = None
        script_vars_modified = None

        for script in scripts:
            if script.file_name == "reduce.py":
                script_modified = self._convert_time_from_string(str(script.created))
            elif script.file_name == "reduce_vars.py":
                script_vars_modified = self._convert_time_from_string(str(script.created))
        return script_modified, script_vars_modified

    def _convert_time_from_string(self, string_time):
        time_format = "%Y-%m-%d %H:%M:%S"
        string_time = string_time[:string_time.find('+')]
        return int(time.mktime(time.strptime(string_time, time_format)))<|MERGE_RESOLUTION|>--- conflicted
+++ resolved
@@ -1,8 +1,4 @@
-<<<<<<< HEAD
-import logging, os, sys, imp, re, json, time, datetime
-=======
-import logging, os, sys, imp, uuid, re, json, time, datetime, cgi
->>>>>>> 2d832b0e
+import logging, os, sys, imp, re, json, time, datetime, cgi
 sys.path.append(os.path.join("../", os.path.dirname(os.path.dirname(__file__))))
 os.environ["DJANGO_SETTINGS_MODULE"] = "autoreduce_webapp.settings"
 from autoreduce_webapp.settings import ACTIVEMQ, REDUCTION_DIRECTORY, FACILITY
