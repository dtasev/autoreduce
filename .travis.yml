sudo: required
language: python
python:
  - "2.7"

services:
  - mysql

<<<<<<< HEAD
addons:
  apt:
    sources:
      - mysql-5.7-trusty
    packages:
      - mysql-server

dist: trusty

before_install:
  - mysql_upgrade --force
  - mysql < Scripts/Build/travis-db-setup.sql
=======
before_install:
  - mysql < Scripts/Build/database/travis-db-setup.sql
>>>>>>> f6d14927

install:
  - pip install -r requirements.txt
  - ./Scripts/Build/install/icat.sh
  - ./Scripts/Build/install/activemq.sh

script:
  # ================== Test setup ==================== #
  - ./Scripts/Build/project/migrate_test_settings.sh
  - ./Scripts/Build/database/generate_testing_database.sh
  - mysql < Scripts/Build/database/populate-reduction_viewer-db.sql

  # ================ Assert Test Setup =============== #
  - nosetests Scripts/Build/tests/test_db_generation.py

  # ================ Static Analysis ================= #
  - ./Scripts/Build/tests/test_pylint.sh

  # ================ Nose unit tests ================ #

  # Utils tests
  - nosetests utils/clients/tests<|MERGE_RESOLUTION|>--- conflicted
+++ resolved
@@ -6,7 +6,6 @@
 services:
   - mysql
 
-<<<<<<< HEAD
 addons:
   apt:
     sources:
@@ -18,11 +17,7 @@
 
 before_install:
   - mysql_upgrade --force
-  - mysql < Scripts/Build/travis-db-setup.sql
-=======
-before_install:
   - mysql < Scripts/Build/database/travis-db-setup.sql
->>>>>>> f6d14927
 
 install:
   - pip install -r requirements.txt
