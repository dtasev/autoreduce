language: python
python:
  - "2.7"

install:
  # ========== Project dependecies ========== #
  - pip install django
  - pip install mysql-python
  - pip install python-daemon
  - pip install requests
  - pip install stomp.py
  - pip install suds
  - pip install SQLAlchemy
  - pip install watchdog
  # === ICAT === #
  - wget https://icatproject.org/misc/python-icat/download/python-icat-0.13.1.tar.gz
  - sudo tar xvf python-icat-0.13.1.tar.gz
  - cd python-icat-0.13.1
  - py_path=$(which python)
  - sudo py_path setup.py build
  - sudo py_path setup.py install
  - cd ..
<<<<<<< HEAD
  - ls /usr/local/lib/python2.7/dist-packages/
  - python -c "help('modules')"
  - pip install python-icat
=======
  - ls /usr/local/lib/python2.7/dist-packages/icat
  - python -c "help('modules')"
>>>>>>> 267187c6
  
  # ======== Analysis/Testing tools ========= #
  - pip install pylint

# command to run tests
script:
  # =============Pylint commands============= #
  # Run pylint without check for C0103 (invalid-name) as this triggers on module names
  # There is currently no work around for this - we should change module names to lower case
  - pylint -d C0103 EndOfRunMonitor

  - pylint -d C0103 Scripts/ActiveMQTests/sendMessage.py
  - pylint -d C0103 Scripts/ActiveMQTests/stompActiveMQtest.py
  - pylint -d C0103 Scripts/ManualSubmissionScript
  - pylint -d C0103 Scripts/NagiosChecks/autoreduce_checklastrun.py

  - pylint -d C0103 QueueProcessors

  - pylint -d C0103 WebApp/autoreduce_webapp/autoreduce_webapp/<|MERGE_RESOLUTION|>--- conflicted
+++ resolved
@@ -20,15 +20,9 @@
   - sudo py_path setup.py build
   - sudo py_path setup.py install
   - cd ..
-<<<<<<< HEAD
   - ls /usr/local/lib/python2.7/dist-packages/
   - python -c "help('modules')"
-  - pip install python-icat
-=======
-  - ls /usr/local/lib/python2.7/dist-packages/icat
   - python -c "help('modules')"
->>>>>>> 267187c6
-  
   # ======== Analysis/Testing tools ========= #
   - pip install pylint
 
