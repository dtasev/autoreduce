sudo: required
language: python
python:
  - "2.7"

services:
  - mysql

<<<<<<< HEAD
before_install:
  - mysql < Scripts/Build/database/travis-db-setup.sql

=======
>>>>>>> 5bf11108
install:
  - pip install -r requirements.txt
  - ./Scripts/Build/install/icat.sh
  - ./Scripts/Build/install/activemq.sh

script:
  # ================== Test setup ==================== #
  - ./Scripts/Build/project/migrate_test_settings.sh
  - ./Scripts/Build/database/generate_testing_database.sh

  # ================ Assert Test Setup =============== #
  - nosetests Scripts/Build/tests/test_db_generation.py
  
  # ================ Static Analysis ================= #
  - ./Scripts/Build/tests/test_pylint.sh

  # ================ Nose unit tests ================ #

  # Utils tests
  - nosetests utils/clients/tests<|MERGE_RESOLUTION|>--- conflicted
+++ resolved
@@ -6,12 +6,9 @@
 services:
   - mysql
 
-<<<<<<< HEAD
 before_install:
   - mysql < Scripts/Build/database/travis-db-setup.sql
 
-=======
->>>>>>> 5bf11108
 install:
   - pip install -r requirements.txt
   - ./Scripts/Build/install/icat.sh
