sudo: required
language: python
python:
  - "2.7"

services:
  - mysql

addons:
  apt:
    sources:
      - mysql-5.7-trusty
    packages:
      - mysql-server

dist: trusty

before_install:
  - mysql_upgrade --force
  - sudo service mysql restart
  - mysql < scripts/Build/database/travis-db-setup.sql

install:
  - python setup.py install
  - pip install -r requirements.txt
  
  # ================== Test setup ==================== #
  - python setup.py test_settings
  # Externals must be after test_settings
  - python setup.py externals -s activemq,icat
  - python setup.py database
  - sudo python setup.py start
  
  - ./scripts/Build/database/generate_testing_database.sh

script:
  # ================ Assert Test Setup =============== #
  - nosetests scripts/Build/tests/test_db_generation.py

  # ================ Static Analysis ================= #
  - ./build/tests/test_pylint.sh

  # ================ Nose unit tests ================ #

  # Utils tests
<<<<<<< HEAD
  - pytest --ignore=scripts --cov=build --cov=QueueProcessors --cov=utils --cov=WebApp
=======
  - pytest --ignore=scripts --cov=build --cov=QueueProcessors --cov=utils --cov=WebApp/autoreduce_webapp
>>>>>>> d7c5a120

after_success:
  - coveralls<|MERGE_RESOLUTION|>--- conflicted
+++ resolved
@@ -43,11 +43,7 @@
   # ================ Nose unit tests ================ #
 
   # Utils tests
-<<<<<<< HEAD
-  - pytest --ignore=scripts --cov=build --cov=QueueProcessors --cov=utils --cov=WebApp
-=======
   - pytest --ignore=scripts --cov=build --cov=QueueProcessors --cov=utils --cov=WebApp/autoreduce_webapp
->>>>>>> d7c5a120
 
 after_success:
   - coveralls