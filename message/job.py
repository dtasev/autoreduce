# ############################################################################### #
# Autoreduction Repository : https://github.com/ISISScientificComputing/autoreduce
#
# Copyright &copy; 2020 ISIS Rutherford Appleton Laboratory UKRI
# SPDX - License - Identifier: GPL-3.0-or-later
# ############################################################################### #
"""
Represents the messages passed between AMQ queues
"""
import json
import logging

import attr

from utils.project.static_content import LOG_FORMAT
from utils.project.structure import get_log_file

logging.basicConfig(filename=get_log_file('job.log'), level=logging.INFO,
                    format=LOG_FORMAT)

# pylint:disable=too-many-instance-attributes
@attr.s
class Message:
    """
    A class that represents an AMQ Message.
    Messages can be serialized and deserialized for sending messages to and from AMQ
    """
    description = attr.ib(default=None)
    facility = attr.ib(default=None)
    run_number = attr.ib(default=None)
    instrument = attr.ib(default=None)
    rb_number = attr.ib(default=None)
    started_by = attr.ib(default=None)
    data = attr.ib(default=None)
    overwrite = attr.ib(default=None)
    run_version = attr.ib(default=None)
    job_id = attr.ib(default=None)
    reduction_script = attr.ib(default=None)
    reduction_arguments = attr.ib(default=None)
    reduction_log = attr.ib(default=None)
    admin_log = attr.ib(default=None)
    message = attr.ib(default=None)
    retry_in = attr.ib(default=None)

    reduction_data = attr.ib(default=None)  # Required by PPA
    run_description = attr.ib(default=None)
    error = attr.ib(default=None)
    cancel = attr.ib(default=None)  # Required by messaging_utils/autoreduction_processor

<<<<<<< HEAD
    def serialize(self, indent=None, limit_reduction_script=False):
=======
    def serialize(self, indent=None):
>>>>>>> 50d89940
        """
        Serialized member variables as a json dump
        :param indent: The indent level passed to json.dumps
        :param limit_reduction_script: if True, limits reduction_script to 50 chars in return
        :return: JSON dump of a dictionary representing the member variables
        """
        data_dict = attr.asdict(self)
        if limit_reduction_script:
            data_dict["reduction_script"] = data_dict["reduction_script"][:50]

        return json.dumps(data_dict, indent=indent)

    @staticmethod
    def deserialize(serialized_object):
        """
        Deserialize an object and return a dictionary of that object
        :param serialized_object: The object to deserialize
        :return: Dictionary of deserialized object
        """
        return json.loads(serialized_object)

    def populate(self, source, overwrite=True):
        """
        Populate the class from either a serialised object or a dictionary optionally retaining
        or overwriting existing values of attributes
        :param source: Object to populate class from
        :param overwrite: If True, overwrite existing values of attributes
        """
        if isinstance(source, str):
            try:
                source = self.deserialize(source)
            except json.decoder.JSONDecodeError:
                raise ValueError(f"Unable to recognise serialized object {source}")

        self_dict = attr.asdict(self)
        for key, value in source.items():
            if key in self_dict.keys():
                self_value = self_dict[key]
                if overwrite or self_value is None:
                    # Set the value of the variable on this object accessing it by name
                    setattr(self, key, value)
            else:
                warning_message = (f"Unexpected key encountered during Message population: '{key}'."
                                   f"Skipping this key...")
                logging.warning(warning_message)
                print(warning_message)  # Note: for debug purposes<|MERGE_RESOLUTION|>--- conflicted
+++ resolved
@@ -41,17 +41,10 @@
     admin_log = attr.ib(default=None)
     message = attr.ib(default=None)
     retry_in = attr.ib(default=None)
-
     reduction_data = attr.ib(default=None)  # Required by PPA
-    run_description = attr.ib(default=None)
-    error = attr.ib(default=None)
     cancel = attr.ib(default=None)  # Required by messaging_utils/autoreduction_processor
 
-<<<<<<< HEAD
     def serialize(self, indent=None, limit_reduction_script=False):
-=======
-    def serialize(self, indent=None):
->>>>>>> 50d89940
         """
         Serialized member variables as a json dump
         :param indent: The indent level passed to json.dumps
