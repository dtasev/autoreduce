--- conflicted
+++ resolved
@@ -513,15 +513,11 @@
     @patch(DIR + '.post_process_admin.PostProcessAdmin._remove_directory')
     @patch(DIR + '.post_process_admin.PostProcessAdmin._copy_tree')
     @patch(DIR + '.autoreduction_logging_setup.logger.info')
-<<<<<<< HEAD
     def test_copy_temp_dir(self, mock_logger, mock_copy, mock_remove):
         """
         Test: Assert directory is copied correctly
         When: Called with valid arguments
         """
-=======
-    def test_copy_temp_dir(self, mock_logger, mock_copy, mock_remove, _):
->>>>>>> 80d08078
         result_dir = mkdtemp()
         copy_dir = mkdtemp()
         ppa = PostProcessAdmin(self.message, None)
