# ############################################################################### #
# Autoreduction Repository : https://github.com/ISISScientificComputing/autoreduce
#
# Copyright &copy; 2020 ISIS Rutherford Appleton Laboratory UKRI
# SPDX - License - Identifier: GPL-3.0-or-later
# ############################################################################### #
"""
Tests for post process admin and helper functionality
"""
import unittest
import os
import shutil
import sys

import json
from pathlib import PosixPath
from tempfile import mkdtemp, NamedTemporaryFile
from mock import patch, call, Mock

from model.message.message import Message
from paths.path_manipulation import append_path
from utils.settings import ACTIVEMQ_SETTINGS
from utils.project.structure import get_project_root
from utils.clients.settings.client_settings_factory import ActiveMQSettings
from queue_processors.autoreduction_processor.settings import MISC
from queue_processors.autoreduction_processor.post_process_admin import (windows_to_linux_path,
                                                                         PostProcessAdmin,
                                                                         main)


# pylint:disable=missing-docstring,invalid-name,protected-access,no-self-use,too-many-arguments
class TestPostProcessAdminHelpers(unittest.TestCase):

    def test_windows_to_linux_data_path(self):
        windows_path = "\\\\isis\\inst$\\some\\more\\path.nxs"
        actual = windows_to_linux_path(windows_path, '')
        self.assertEqual(actual, '/isis/some/more/path.nxs')

    def test_windows_to_linux_autoreduce_path(self):
        windows_path = "\\\\autoreduce\\data\\some\\more\\path.nxs"
        actual = windows_to_linux_path(windows_path, '/temp')
        self.assertEqual(actual, '/temp/data/some/more/path.nxs')


# pylint:disable=too-many-public-methods
class TestPostProcessAdmin(unittest.TestCase):
    DIR = "queue_processors.autoreduction_processor"

    def setUp(self):
        self.data = {'data': '\\\\isis\\inst$\\data.nxs',
                     'facility': 'ISIS',
                     'instrument': 'GEM',
                     'rb_number': '1234',
                     'run_number': '4321',
                     'reduction_script': 'print(\'hello\')',
                     'reduction_arguments': 'None'}
        self.test_fname = "111.txt"
        self.test_root = os.path.join("instrument", "GEM", "RBNumber",
                                      "RB2010163", "autoreduced", "111")
        self.test_paths = [os.path.join(self.test_root, "0"),
                           os.path.join(self.test_root, "1"),
                           os.path.join(self.test_root, "2")]
        self.message = Message()
        self.message.populate(self.data)
        self.ceph_directory = MISC['ceph_directory'] % (self.data["instrument"],
                                                        self.data["rb_number"],
                                                        self.data["run_number"])
        self.temporary_directory = MISC['temp_root_directory']

    def tearDown(self):
        self.teardown_test_dir_structure()

    def teardown_test_dir_structure(self):
        """
        Removes test directory structure (if one exists) from the root
        """
        abs_test_root = os.path.join(os.getcwd(), self.test_root)
        if os.path.isdir(abs_test_root):
            shutil.rmtree(self.test_root)

    def setup_test_dir_structure(self, test_dirs):
        """
        Sets up a directory structure within the test environment.
        Writes a file within each each directory given
        :param test_dirs: The directories to create
        """
        for d in test_dirs:
            abs_dir = os.path.join(os.getcwd(), d)
            if not os.path.isdir(abs_dir):
                os.makedirs(abs_dir)

            abs_path = os.path.join(abs_dir, self.test_fname)
            with open(abs_path, 'w') as file:
                file.write("test file")

    def test_init(self):
        ppa = PostProcessAdmin(self.message, None)
        self.assertEqual(ppa.message, self.message)
        self.assertEqual(ppa.client, None)
        self.assertIsNotNone(ppa.reduction_log_stream)
        self.assertIsNotNone(ppa.admin_log_stream)

        self.assertEqual(ppa.data_file, '/isis/data.nxs')
        self.assertEqual(ppa.facility, 'ISIS')
        self.assertEqual(ppa.instrument, 'GEM')
        self.assertEqual(ppa.proposal, '1234')
        self.assertEqual(ppa.run_number, '4321')
        self.assertEqual(ppa.reduction_script, 'print(\'hello\')')
        self.assertEqual(ppa.reduction_arguments, 'None')

    def test_replace_variables(self):
        pass

    def test_load_reduction_script(self):
        ppa = PostProcessAdmin(self.message, None)
        file_path = ppa._load_reduction_script('WISH')
        self.assertEqual(file_path, os.path.join(MISC['scripts_directory'] % 'WISH',
                                                 'reduce.py'))

    def test_specify_instrument_directories_invalid(self):
        """
        Test: Error is returned
        When: called with invalid directory format
        """
        ppa = PostProcessAdmin(self.message, None)

        ceph_directory = MISC["ceph_directory"] % (ppa.instrument,
                                                   ppa.proposal,
                                                   'invalid')

        actual = ppa.specify_instrument_directories(
            instrument_output_directory=ceph_directory,
            no_run_number_directory=True,
            temporary_directory=MISC["temp_root_directory"])

        self.assertIsInstance(actual, ValueError)

    def test_specify_instrument_directories(self):
        """
        Test: Expected instrument, stripped of run number if excitation returned
        When: called
        """
        ppa = PostProcessAdmin(self.message, None)

        ceph_directory = MISC['ceph_directory'] % (ppa.instrument,
                                                   ppa.proposal,
                                                   ppa.run_number)
        temporary_directory = MISC['temp_root_directory']

        actual = ppa.specify_instrument_directories(
            instrument_output_directory=ceph_directory,
            no_run_number_directory=True,
            temporary_directory=temporary_directory)

        actual_directory_list = [i for i in actual.split('/') if i]
        expected_directory_list = [i for i in ceph_directory.split('/') if i]

        self.assertEqual(expected_directory_list[-5:], actual_directory_list[-5:])
        self.assertEqual(temporary_directory, f"/{actual_directory_list[0]}")

    @patch(DIR + '.autoreduction_logging_setup.logger.info')
    @patch(DIR + '.autoreduction_logging_setup.logger.debug')
    def test_send_reduction_message_(self, mock_log_debug, mock_log_info):
        """
        Test: reduction status message has been sent and logged
        When: called within reduce method
        """
        amq_messages = [attr for attr in dir(ActiveMQSettings)
                        if not callable(getattr(ActiveMQSettings, attr))
                        and attr.startswith("reduction")]
        amq_client_mock = Mock()
        ppa = PostProcessAdmin(self.message, amq_client_mock)

        for message in amq_messages:
            amq_message = getattr(ACTIVEMQ_SETTINGS, message)
            ppa.send_reduction_message(message="status",
                                       amq_message=amq_message)

            mock_log_debug.assert_called_with("Calling: %s\n%s",
                                              amq_message,
                                              self.message.serialize(limit_reduction_script=True))
            amq_client_mock.send.assert_called_with(amq_message, ppa.message)

        self.assertEqual(len(amq_messages), amq_client_mock.send.call_count)
        mock_log_info.assert_called_with("Reduction: %s", 'status')

    @patch(DIR + '.autoreduction_logging_setup.logger.debug')
    def test_send_reduction_message_exception(self, mock_log_debug):
        """
        Test: reduction status message has been sent and logged
        When: called within reduce method
        """
        amq_client_mock = Mock()
        amq_client_mock.send.return_value = Exception
        amq_message = "invalid"

        ppa = PostProcessAdmin(self.message, amq_message)

        ppa.send_reduction_message(message="status", amq_message=amq_message)

        mock_log_debug.assert_called_with("Failed to find send reduction message: %s", amq_message)

    @patch(f"{DIR}.post_process_admin.PostProcessAdmin.send_reduction_message")
    def test_determine_reduction_status_problem(self, mock_srm):
        """
        Test: check the correct reduction message is used
        When: when calling send_reduction_message() for each failed use case
        """

        messages = [("Skipped",
                     "Run has been skipped in script",
                     ACTIVEMQ_SETTINGS.reduction_skipped),
                    ("Error",
                     "Permission error: ",
                     ACTIVEMQ_SETTINGS.reduction_error)]
        # message_status = ["skipped", "error"]
        amq_client_mock = Mock()
        for message in messages:
            self.message.message = message[1]
            ppa = PostProcessAdmin(self.message, amq_client_mock)
            ppa.determine_reduction_status()
            mock_srm.assert_called_with(message=message[0],
                                        amq_message=message[2])

    @patch(f"{DIR}.post_process_admin.PostProcessAdmin.send_reduction_message")
    def test_determine_reduction_status_complete(self, mock_srm):
        """
        Test: check the correct reduction message is used
        When: when calling send_reduction_message() with complete status
        """

        # message_status = ["skipped", "error"]
        amq_client_mock = Mock()
        self.message.message = None

        ppa = PostProcessAdmin(self.message, amq_client_mock)
        ppa.determine_reduction_status()
        mock_srm.assert_called_with(message="Complete",
                                    amq_message=ACTIVEMQ_SETTINGS.reduction_complete)

    @patch('logging.Logger.info')
    @patch(f"{DIR}.post_process_admin.PostProcessAdmin.send_reduction_message")
    def test_determine_reduction_status_exception(self, mock_srm, mock_log):
        """
        Test: Assert correct number of logs are performed when
        When: exception triggered by send_reduction_message
        """

        amq_client_mock = Mock()
        self.message.message = False
        mock_srm.return_value = Exception("invalid")

        ppa = PostProcessAdmin(self.message, amq_client_mock)
        ppa.determine_reduction_status()

        self.assertEqual(mock_log.call_count, 2)

    def test_reduction_script_location(self):
        location = PostProcessAdmin._reduction_script_location('WISH')
        self.assertEqual(location, MISC['scripts_directory'] % 'WISH')

    @patch(f"{DIR}.post_process_admin.PostProcessAdmin.specify_instrument_directories")
    def test_create_log_path(self, mock_instrument_output_dir):
        """
        Test: create_log_path returns a directory path following a specified format
        When: called
        """
        ppa = PostProcessAdmin(self.message, None)

        file_name = "test.log"
        log_directory = f"{mock_instrument_output_dir}/reduction_log/"
        log_and_error_name = f"RB_{ppa.proposal}_Run_{ppa.run_number}_"

        actual = ppa.create_log_path(file_name_with_extension=file_name,
                                     log_directory=log_directory)
        expected = PosixPath(f"{log_directory}{log_and_error_name}{file_name}")

        self.assertEqual(expected, actual)

    @patch('logging.Logger.info')
    @patch('os.access')
    def test_verify_directory_access(self, mock_os_access, mock_logging):
        """
        Test: True is returned if there is no problem with directory path and logged as successful
        When: Called with valid path with write access
        """
        ppa = PostProcessAdmin(self.message, None)

        location = "directory/path/"
        mock_os_access.return_value = True

        actual = ppa.verify_directory_access(location, "W")
        expected_logs_called_with = [call("Successful %s access to %s", "write", location)]

        self.assertTrue(actual)
        self.assertEqual(expected_logs_called_with, mock_logging.call_args_list)

    @patch('os.access')
    def test_verify_directory_access_invalid(self, mock_os_access):
        """
        Test: OSError is raised if there is a problem with directory path access
        When: Called with valid path
        """
        ppa = PostProcessAdmin(self.message, None)

        location = "directory/path/"
        mock_os_access.return_value = False

        with self.assertRaises(Exception):
            ppa.verify_directory_access(location, 'W')

    @patch(f"{DIR}.post_process_admin.PostProcessAdmin.verify_directory_access")
    def test_write_and_readability_checks(self, mock_vda):
        """
        Test: True is returned if there is no problem with directory path and logged as successful
        When: Called with valid path and access type
        """
        ppa = PostProcessAdmin(self.message, None)
        write_list = ["directory/path/"]
        mock_vda.return_type = True

        actual_write = ppa.write_and_readability_checks(write_list, 'W')

        self.assertTrue(actual_write)

    @patch(f"{DIR}.post_process_admin.PostProcessAdmin.verify_directory_access")
    def test_write_and_readability_checks_invalid_path(self, mock_vda):
        """
        Test: Exception is raised
        When: Called with invalid path/incorrect path access
        """
        ppa = PostProcessAdmin(self.message, None)
        write_list = ["directory/path/"]

        mock_vda.return_value = False

        with self.assertRaises(OSError):
            ppa.write_and_readability_checks(write_list, 'W')

    def test_write_and_readability_checks_invalid_input(self):
        """
        Test: ValueError returned
        When: Called with invalid read_write argument
        """
        ppa = PostProcessAdmin(self.message, None)
        write_list = ["directory/path/"]

        with self.assertRaises(KeyError):
            ppa.write_and_readability_checks(write_list, 'INVALID_KEY')

    @patch('os.access')
    @patch('os.path.isdir')
    @patch(DIR + '.post_process_admin.PostProcessAdmin.write_and_readability_checks')
    def test_create_directory(self, mock_wrc, mock_dir, mock_os_access):
        """
        Test: None returned
        When: Path checks pass
        """
        mock_wrc.return_value = True
        mock_dir.return_value = True
        mock_os_access.return_value = False
        ppa = PostProcessAdmin(self.message, None)

        self.assertFalse(ppa.create_directory(
            list_of_paths=['should/be/writeable']))

    @patch('logging.Logger.info')
    @patch(f"{DIR}.post_process_admin.PostProcessAdmin._new_reduction_data_path")
    def test_result_and_log_directory(self, mock_nrdp, mock_logging):
        """
        Test: final result and log directories are returned
        When: called with temp root directory, result and log locations
        """
        ppa = PostProcessAdmin(self.message, None)
        instrument_output_dir = MISC["ceph_directory"] % (ppa.instrument,
                                                          ppa.proposal,
                                                          ppa.run_number)
        mock_nrdp.return_value = append_path(instrument_output_dir, "0")
        instrument_output_directory = instrument_output_dir[:instrument_output_dir.rfind('/') + 1]
        reduce_directory = MISC["temp_root_directory"] + instrument_output_directory
        reduction_log = "/reduction_log/"
        actual_final_result, actual_log = ppa.create_final_result_and_log_directory(
            temporary_root_directory=MISC["temp_root_directory"],
            reduce_dir=reduce_directory)

        expected_log = f"{instrument_output_directory}0{reduction_log}"
        expected_logs_called_with = [call("Final Result Directory = %s", actual_final_result),
                                     call("Final log directory: %s", actual_log)]

        mock_nrdp.assert_called_once_with(instrument_output_dir)
        self.assertEqual(mock_logging.call_count, 2)
        self.assertEqual(mock_logging.call_args_list, expected_logs_called_with)
        self.assertEqual(expected_log, actual_log)

    def test_result_and_log_directory_incorrect(self):
        ppa = PostProcessAdmin(self.message, None)
        instrument_output_dir = MISC["ceph_directory"] % (ppa.instrument,
                                                          ppa.proposal,
                                                          ppa.run_number)
        incorrect_temporary_directory = "incorrect_directory_format"
        instrument_output_directory = instrument_output_dir[:instrument_output_dir.rfind('/') + 1]
        reduce_directory = MISC["temp_root_directory"] + instrument_output_directory
        actual_final_result = ppa.create_final_result_and_log_directory(
            temporary_root_directory=incorrect_temporary_directory,
            reduce_dir=reduce_directory)

        self.assertIsInstance(actual_final_result, ValueError)

    @patch(DIR + '.post_process_admin.PostProcessAdmin._remove_directory')
    @patch(DIR + '.post_process_admin.PostProcessAdmin._copy_tree')
    @patch(DIR + '.autoreduction_logging_setup.logger.info')
    def test_copy_temp_dir(self, mock_logger, mock_copy, mock_remove):
        result_dir = mkdtemp()
        copy_dir = mkdtemp()
        ppa = PostProcessAdmin(self.message, None)
        ppa.instrument = 'POLARIS'
        ppa.message.reduction_data = ['']
        ppa.copy_temp_directory(result_dir, copy_dir)
        mock_remove.assert_called_once_with(copy_dir)
        mock_logger.assert_called_with("Moving %s to %s", result_dir, copy_dir)
        mock_copy.assert_called_once_with(result_dir, copy_dir)
        shutil.rmtree(result_dir)
        shutil.rmtree(copy_dir)

    @patch(DIR + '.post_process_admin.PostProcessAdmin._copy_tree')
    @patch(DIR + '.autoreduction_logging_setup.logger.info')
    def test_copy_temp_dir_with_excitation(self, _, mock_copy):
        result_dir = mkdtemp()
        ppa = PostProcessAdmin(self.message, None)
        ppa.instrument = 'WISH'
        ppa.message.reduction_data = ['']
        ppa.copy_temp_directory(result_dir, 'copy-dir')
        mock_copy.assert_called_once_with(result_dir, 'copy-dir')
        shutil.rmtree(result_dir)

    @patch(DIR + '.post_process_admin.PostProcessAdmin._copy_tree')
    @patch(DIR + '.post_process_admin.PostProcessAdmin.log_and_message')
    @patch(DIR + '.autoreduction_logging_setup.logger.info')
    def test_copy_temp_dir_with_error(self, _, mock_log_and_msg, mock_copy):
        # pylint:disable=unused-argument
        def raise_runtime(arg1, arg2):  # pragma : no cover
            raise RuntimeError('test')
        mock_copy.side_effect = raise_runtime
        result_dir = mkdtemp()
        ppa = PostProcessAdmin(self.message, None)
        ppa.instrument = 'WISH'
        ppa.message.reduction_data = ['']
        ppa.copy_temp_directory(result_dir, 'copy-dir')
        mock_log_and_msg.assert_called_once_with("Unable to copy to %s - %s" % ('copy-dir',
                                                                                'test'))
        shutil.rmtree(result_dir)

<<<<<<< HEAD
    @patch(f"{DIR}.post_process_admin.PostProcessAdmin.copy_temp_directory")
    def test_additional_save_directories_check_string(self, mock_ctd):
        """
        Test: correctly copies temp directory
        When: called with valid path as string
        """
        out_directories = "valid/path"
        reduce_result_dir = self.temporary_directory + self.ceph_directory
        ppa = PostProcessAdmin(self.message, None)
        ppa.additional_save_directories_check(out_directories, reduce_result_dir)
        mock_ctd.assert_called_with(reduce_result_dir, out_directories)

    @patch(f"{DIR}.post_process_admin.PostProcessAdmin.copy_temp_directory")
    def test_additional_save_directories_check_list(self, mock_ctd):
        """
        Test: correctly copies N temp directories
        When: called with valid list of paths
        """
        # mock_ctd.return_value =
        out_directories = ["valid/path/", "valid/path/"]
        reduce_result_dir = self.temporary_directory + self.ceph_directory
        ppa = PostProcessAdmin(self.message, None)
        ppa.additional_save_directories_check(out_directories, reduce_result_dir)
        for path in out_directories:
            mock_ctd.assert_called_with(reduce_result_dir, path)
        self.assertEqual(mock_ctd.call_count, 2)

    @patch(DIR + '.autoreduction_logging_setup.logger.info')
    @patch(f"{DIR}.post_process_admin.PostProcessAdmin.copy_temp_directory")
    def test_additional_save_directories_check_invalid_list(self, mock_ctd, mock_logger):
        """
        Test: Logs invalid list input
        When: list containing non strings is passed
        """
        out_directories = ["valid/path/", 404, "valid/path/"]
        reduce_result_dir = self.temporary_directory + self.ceph_directory
        ppa = PostProcessAdmin(self.message, None)
        ppa.additional_save_directories_check(out_directories, reduce_result_dir)
        mock_ctd.assert_called_with(reduce_result_dir, out_directories[0])
        mock_ctd.assert_called_with(reduce_result_dir, out_directories[2])
        self.assertEqual(mock_ctd.call_count, 2)
        mock_logger.assert_called_once_with("Optional output directories of reduce.py must be "
                                            "strings: %s" % out_directories[1])

    @patch(DIR + '.autoreduction_logging_setup.logger.info')
    @patch(f"{DIR}.post_process_admin.PostProcessAdmin.copy_temp_directory")
    def test_additional_save_directories_check_invalid_argument(self, mock_ctd, mock_logger):
        """
        Test: logs invalid argument
        When: called with invalid argument type
        """
        out_directories = {404}
        reduce_result_dir = self.temporary_directory + self.ceph_directory
        ppa = PostProcessAdmin(self.message, None)
        ppa.additional_save_directories_check(out_directories, reduce_result_dir)
        self.assertEqual(mock_ctd.call_count, 0)
        mock_logger.assert_called_once_with("Optional output directories of reduce.py must "
                                            "be a string or list of stings: %s" % out_directories)

    @patch(DIR + '.autoreduction_logging_setup.logger.info')
    def test_send_error_and_log(self, mock_logger):
        activemq_client_mock = Mock()
        ppa = PostProcessAdmin(self.message, activemq_client_mock)
        ppa._send_message_and_log(ACTIVEMQ_SETTINGS.reduction_error)
        mock_logger.assert_called_with("\nCalling " + ACTIVEMQ_SETTINGS.reduction_error + " --- " +
                                       self.message.serialize(limit_reduction_script=True))
        activemq_client_mock.send.assert_called_once_with(ACTIVEMQ_SETTINGS.reduction_error,
                                                          ppa.message)

=======
>>>>>>> 41daf536
    @patch('shutil.rmtree')
    @patch(DIR + '.autoreduction_logging_setup.logger.info')
    def test_delete_temp_dir_valid(self, mock_logger, mock_remove_dir):
        temp_dir = mkdtemp()
        PostProcessAdmin.delete_temp_directory(temp_dir)
        rm_args = {'ignore_errors': True}
        mock_remove_dir.assert_called_once_with(temp_dir, **rm_args)
        mock_logger.assert_called_once_with('Remove temp dir %s', temp_dir)
        shutil.rmtree(temp_dir)

    @patch('shutil.rmtree')
    @patch(DIR + '.autoreduction_logging_setup.logger.info')
    def test_delete_temp_dir_invalid(self, mock_logger, mock_remove_dir):
        def raise_runtime():  # pragma: no cover
            raise RuntimeError('test')
        mock_remove_dir.side_effect = raise_runtime
        PostProcessAdmin.delete_temp_directory('not-a-file-path.test')
        mock_logger.assert_has_calls([call('Remove temp dir %s', 'not-a-file-path.test'),
                                      call('Unable to remove temporary directory - %s',
                                           'not-a-file-path.test')])

    @patch(DIR + '.autoreduction_logging_setup.logger.info')
    def test_empty_log_and_message(self, mock_logger):
        ppa = PostProcessAdmin(self.message, None)
        ppa.message.message = ''
        ppa.log_and_message('test')
        self.assertEqual(ppa.message.message, 'test')
        mock_logger.assert_called_with('test')

    @patch(DIR + '.autoreduction_logging_setup.logger.info')
    def test_load_and_message_with_preexisting_message(self, mock_logger):
        ppa = PostProcessAdmin(self.message, None)
        ppa.message.message = 'Old message'
        ppa.log_and_message('New message')
        self.assertEqual(ppa.message.message, 'Old message')
        mock_logger.assert_called_with('New message')

    def test_remove_with_wait_folder(self):
        directory_to_remove = mkdtemp()
        self.assertTrue(os.path.exists(directory_to_remove))
        ppa = PostProcessAdmin(self.message, None)
        ppa._remove_with_wait(True, directory_to_remove)
        self.assertFalse(os.path.exists(directory_to_remove))

    def test_remove_with_wait_file(self):
        file_to_remove = NamedTemporaryFile(delete=False).name
        self.assertTrue(os.path.exists(str(file_to_remove)))
        ppa = PostProcessAdmin(self.message, None)
        ppa._remove_with_wait(False, file_to_remove)
        self.assertFalse(os.path.exists(file_to_remove))

    def test_copy_tree_folder(self):
        directory_to_copy = mkdtemp(prefix='test-dir')
        with open(os.path.join(directory_to_copy, 'test-file.txt'), 'w+') as test_file:
            test_file.write('test content')
        ppa = PostProcessAdmin(self.message, None)
        ppa._copy_tree(directory_to_copy, os.path.join(get_project_root(), 'test-dir'))
        self.assertTrue(os.path.exists(os.path.join(get_project_root(), 'test-dir')))
        self.assertTrue(os.path.isdir(os.path.join(get_project_root(), 'test-dir')))
        self.assertTrue(os.path.exists(os.path.join(get_project_root(), 'test-dir',
                                                    'test-file.txt')))
        self.assertTrue(os.path.isfile(os.path.join(get_project_root(), 'test-dir',
                                                    'test-file.txt')))
        shutil.rmtree(os.path.join(get_project_root(), 'test-dir'))

    def test_remove_directory(self):
        directory_to_remove = mkdtemp()
        self.assertTrue(os.path.exists(directory_to_remove))
        ppa = PostProcessAdmin(self.message, None)
        ppa._remove_directory(directory_to_remove)
        self.assertFalse(os.path.exists(directory_to_remove))

    @patch(DIR + '.post_process_admin.windows_to_linux_path', return_value='path')
    @patch(DIR + '.post_process_admin.PostProcessAdmin.reduce')
    @patch('utils.clients.queue_client.QueueClient.connect')
    @patch('utils.clients.queue_client.QueueClient.__init__', return_value=None)
    def test_main(self, mock_init, mock_connect, mock_reduce, _):
        """
        Test: A QueueClient is initialised and connected and ppa.reduce is called
        When: The main method is called
        """
        sys.argv = ['', '/queue/ReductionPending', json.dumps(self.data)]
        main()
        mock_init.assert_called_once()
        mock_connect.assert_called_once()
        mock_reduce.assert_called_once()

    @patch('model.message.message.Message.serialize', return_value='test')
    @patch('sys.exit')
    @patch(DIR + '.autoreduction_logging_setup.logger.info')
    @patch(DIR + '.post_process_admin.PostProcessAdmin.__init__', return_value=None)
    @patch('utils.clients.queue_client.QueueClient.send')
    @patch('utils.clients.queue_client.QueueClient.connect')
    @patch('utils.clients.queue_client.QueueClient.__init__', return_value=None)
    def test_main_inner_value_error(self, mock_client_init, mock_connect, mock_send, mock_ppa_init,
                                    mock_logger, mock_exit, _):
        """
        Test: The correct message is sent from the exception handlers in main
        When: A ValueError exception is raised from ppa.reduce
        """
        def raise_value_error(arg1, _):
            self.assertEqual(arg1, self.message)
            raise ValueError('error-message')
        mock_ppa_init.side_effect = raise_value_error
        sys.argv = ['', '/queue/ReductionPending', json.dumps(self.data)]
        main()
        mock_connect.assert_called_once()
        mock_client_init.assert_called_once()
        mock_logger.assert_has_calls([call('Message data error: %s', 'test')])
        mock_exit.assert_called_once()
        self.message.message = 'error-message'
        mock_send.assert_called_once_with(ACTIVEMQ_SETTINGS.reduction_error,
                                          self.message)

    @patch('sys.exit')
    @patch(DIR + '.autoreduction_logging_setup.logger.info')
    @patch(DIR + '.post_process_admin.PostProcessAdmin.__init__', return_value=None)
    @patch('utils.clients.queue_client.QueueClient.send')
    @patch('utils.clients.queue_client.QueueClient.connect')
    @patch('utils.clients.queue_client.QueueClient.__init__', return_value=None)
    def test_main_inner_exception(self, mock_client_init, mock_connect, mock_send, mock_ppa_init,
                                  mock_logger, mock_exit):
        """
        Test: The correct message is sent from the exception handlers in main
        When: A bare Exception is raised from ppa.reduce
        """
        def raise_exception(arg1, _):
            self.assertEqual(arg1, self.message)
            raise Exception('error-message')
        mock_ppa_init.side_effect = raise_exception
        sys.argv = ['', '/queue/ReductionPending', json.dumps(self.data)]
        main()
        mock_connect.assert_called_once()
        mock_client_init.assert_called_once()
        mock_logger.assert_has_calls([call('PostProcessAdmin error: %s', 'error-message')])
        mock_exit.assert_called_once()
        mock_send.assert_called_once_with(ACTIVEMQ_SETTINGS.reduction_error,
                                          self.message)

    patch("os.access")
    def test_new_reduction_data_path_no_overwrite_paths_exist(self):
        """
        Test: A path is returned with a final directory one higher than the current highest
        When: _new_reduction_data_path is called on an existing path with overwrite: None
        """
        self.setup_test_dir_structure(self.test_paths)
        mock_self = Mock()
        mock_self.message = Message(overwrite=None)

        expected = append_path(self.test_root, "3")
        actual = PostProcessAdmin._new_reduction_data_path(mock_self, self.test_root)
        self.assertEqual(expected, actual)

    def test_new_reduction_data_path_overwrite_paths_exist(self):
        """
        Test: The given path is returned with a 0 directory appended
        When: _new_reduction_data_path is called on an existing path with overwrite: True
        """
        self.setup_test_dir_structure(self.test_paths)
        mock_self = Mock()
        mock_self.message = Message(overwrite=True)

        expected = append_path(self.test_root, "0")
        actual = PostProcessAdmin._new_reduction_data_path(mock_self, self.test_root)
        self.assertEqual(expected, actual)

    def test_new_reduction_data_only_root_path_exists(self):
        """
        Test: The given path is returned with a 0 directory appended
        When: _new_reduction_data_path is called on a path without version sub-directories
        """
        self.setup_test_dir_structure([self.test_root])
        mock_self = Mock()
        mock_self.message = Message(overwrite=None)

        expected = append_path(self.test_root, "0")
        actual = PostProcessAdmin._new_reduction_data_path(mock_self, self.test_root)
        self.assertEqual(expected, actual)

    @patch(DIR + '.post_process_admin.PostProcessAdmin.__init__', return_value=None)
    def test_validate_input_success(self, _):
        """
        Test: The attribute value is returned
        When: validate_input is called with an attribute which is not None
        """
        mock_self = Mock()
        mock_self.message = self.message

        actual = PostProcessAdmin.validate_input(mock_self, 'facility')
        self.assertEqual(actual, self.message.facility)

    @patch(DIR + '.post_process_admin.PostProcessAdmin.__init__', return_value=None)
    def test_validate_input_failure(self, _):
        """
        Test: A ValueError is raised
        When: validate_input is called with an attribute who's value is None
        """
        mock_self = Mock()
        mock_self.message = self.message
        mock_self.message.facility = None

        with self.assertRaises(ValueError):
            PostProcessAdmin.validate_input(mock_self, 'facility')<|MERGE_RESOLUTION|>--- conflicted
+++ resolved
@@ -450,7 +450,6 @@
                                                                                 'test'))
         shutil.rmtree(result_dir)
 
-<<<<<<< HEAD
     @patch(f"{DIR}.post_process_admin.PostProcessAdmin.copy_temp_directory")
     def test_additional_save_directories_check_string(self, mock_ctd):
         """
@@ -520,8 +519,6 @@
         activemq_client_mock.send.assert_called_once_with(ACTIVEMQ_SETTINGS.reduction_error,
                                                           ppa.message)
 
-=======
->>>>>>> 41daf536
     @patch('shutil.rmtree')
     @patch(DIR + '.autoreduction_logging_setup.logger.info')
     def test_delete_temp_dir_valid(self, mock_logger, mock_remove_dir):
