# ############################################################################### #
# Autoreduction Repository : https://github.com/ISISScientificComputing/autoreduce
#
# Copyright &copy; 2020 ISIS Rutherford Appleton Laboratory UKRI
# SPDX - License - Identifier: GPL-3.0-or-later
# ############################################################################### #
"""
Tests for post process admin and helper functionality
"""
import unittest
import os
import shutil
import sys

import json
from tempfile import mkdtemp, NamedTemporaryFile
from mock import patch, call, Mock

from model.message.message import Message
from paths.path_manipulation import append_path
from utils.settings import ACTIVEMQ_SETTINGS
from utils.project.structure import get_project_root
from queue_processors.autoreduction_processor.settings import MISC
from queue_processors.autoreduction_processor.post_process_admin import (windows_to_linux_path,
                                                                         PostProcessAdmin,
                                                                         main)


# pylint:disable=missing-docstring,invalid-name,protected-access,no-self-use,too-many-arguments
class TestPostProcessAdminHelpers(unittest.TestCase):

    def test_windows_to_linux_data_path(self):
        windows_path = "\\\\isis\\inst$\\some\\more\\path.nxs"
        actual = windows_to_linux_path(windows_path, '')
        self.assertEqual(actual, '/isis/some/more/path.nxs')

    def test_windows_to_linux_autoreduce_path(self):
        windows_path = "\\\\autoreduce\\data\\some\\more\\path.nxs"
        actual = windows_to_linux_path(windows_path, '/temp')
        self.assertEqual(actual, '/temp/data/some/more/path.nxs')


# pylint:disable=too-many-public-methods
class TestPostProcessAdmin(unittest.TestCase):
    DIR = "queue_processors.autoreduction_processor"

    def setUp(self):
        self.data = {'data': '\\\\isis\\inst$\\data.nxs',
                     'facility': 'ISIS',
                     'instrument': 'GEM',
                     'rb_number': '1234',
                     'run_number': '4321',
                     'reduction_script': 'print(\'hello\')',
                     'reduction_arguments': 'None'}
        self.test_fname = "111.txt"
        self.test_root = os.path.join("instrument", "GEM", "RBNumber",
                                      "RB2010163", "autoreduced", "111")
        self.test_paths = [os.path.join(self.test_root, "0"),
                           os.path.join(self.test_root, "1"),
                           os.path.join(self.test_root, "2")]
        self.message = Message()
        self.message.populate(self.data)

    def tearDown(self):
        self.teardown_test_dir_structure()

    def teardown_test_dir_structure(self):
        """
        Removes test directory structure (if one exists) from the root
        """
        abs_test_root = os.path.join(os.getcwd(), self.test_root)
        if os.path.isdir(abs_test_root):
            shutil.rmtree(self.test_root)

    def setup_test_dir_structure(self, test_dirs):
        """
        Sets up a directory structure within the test environment.
        Writes a file within each each directory given
        :param test_dirs: The directories to create
        """
        for d in test_dirs:
            abs_dir = os.path.join(os.getcwd(), d)
            if not os.path.isdir(abs_dir):
                os.makedirs(abs_dir)

            abs_path = os.path.join(abs_dir, self.test_fname)
            with open(abs_path, 'w') as file:
                file.write("test file")

    def test_init(self):
        ppa = PostProcessAdmin(self.message, None)
        self.assertEqual(ppa.message, self.message)
        self.assertEqual(ppa.client, None)
        self.assertIsNotNone(ppa.reduction_log_stream)
        self.assertIsNotNone(ppa.admin_log_stream)

        self.assertEqual(ppa.data_file, '/isis/data.nxs')
        self.assertEqual(ppa.facility, 'ISIS')
        self.assertEqual(ppa.instrument, 'GEM')
        self.assertEqual(ppa.proposal, '1234')
        self.assertEqual(ppa.run_number, '4321')
        self.assertEqual(ppa.reduction_script, 'print(\'hello\')')
        self.assertEqual(ppa.reduction_arguments, 'None')

    def test_replace_variables(self):
        pass

    def test_load_reduction_script(self):
        ppa = PostProcessAdmin(self.message, None)
        file_path = ppa._load_reduction_script('WISH')
        self.assertEqual(file_path, os.path.join(MISC['scripts_directory'] % 'WISH',
                                                 'reduce.py'))

    def test_specify_instrument_directories_invalid(self):
        """
        Test: Error is returned
        When: called with invalid directory format
        """
        ppa = PostProcessAdmin(self.message, None)

        ceph_directory = MISC["ceph_directory"] % (ppa.instrument,
                                                   ppa.proposal,
                                                   'invalid')

        actual = ppa.specify_instrument_directories(
            instrument_output_directory=ceph_directory,
            no_run_number_directory=True,
            temporary_directory=MISC["temp_root_directory"])

        self.assertIsInstance(actual, ValueError)

    def test_specify_instrument_directories(self):
        """
        Test: Expected instrument, stripped of run number if excitation returned
        When: called
        """
        ppa = PostProcessAdmin(self.message, None)

        ceph_directory = MISC['ceph_directory'] % (ppa.instrument,
                                                   ppa.proposal,
                                                   ppa.run_number)
        temporary_directory = MISC['temp_root_directory']

        actual = ppa.specify_instrument_directories(
            instrument_output_directory=ceph_directory,
            no_run_number_directory=True,
            temporary_directory=temporary_directory)

        actual_directory_list = [i for i in actual.split('/') if i]
        expected_directory_list = [i for i in ceph_directory.split('/') if i]

        self.assertEqual(expected_directory_list[-5:], actual_directory_list[-5:])
        self.assertEqual(temporary_directory, f"/{actual_directory_list[0]}")

    @patch(DIR + '.autoreduction_logging_setup.logger.debug')
    def test_reduction_started(self, mock_log):
        """
        Test: reduction started message has been sent and logged
        When: called within reduce method
        """
        amq_client_mock = Mock()
        ppa = PostProcessAdmin(self.message, amq_client_mock)
        ppa.reduction_started()

        mock_log.assert_called()
        amq_client_mock.send.assert_called_with(ACTIVEMQ_SETTINGS.reduction_started, ppa.message)

    def test_reduction_script_location(self):
        location = PostProcessAdmin._reduction_script_location('WISH')
        self.assertEqual(location, MISC['scripts_directory'] % 'WISH')

<<<<<<< HEAD
    @patch('os.access')
    def test_write_and_readability_checks(self, mock_os_access):
        """
       Test: None is returned if there is no problem with directory path
       When: Called with valid path
       """
        ppa = PostProcessAdmin(self.message, None)

        write_list = ["directory/path/"]

        mock_os_access.return_value = True
        actual_write = ppa.write_and_readability_checks(write_list, 'W')

        self.assertTrue(actual_write)

    @patch('os.access')
    def test_write_and_readability_checks_invalid_path(self, mock_os_access):
        """
        Test: Exception is raised
        When: Called with invalid path
        """
        ppa = PostProcessAdmin(self.message, None)
        write_list = ["directory/path/"]

        mock_os_access.return_value = False

        with self.assertRaises(OSError):
            ppa.write_and_readability_checks(write_list, 'W')

        # self.assertIsInstance(actual_write, Exception)

    def test_write_and_readability_checks_invalid_input(self):
        """
        Test: ValueError returned
        When: Called with invalid read_write argument
        """
        ppa = PostProcessAdmin(self.message, None)
        write_list = ["directory/path/"]

        with self.assertRaises(KeyError):
            ppa.write_and_readability_checks(write_list, 'INVALID_KEY')

    @patch('os.access')
    @patch('os.path.isdir')
    @patch(DIR + '.post_process_admin.PostProcessAdmin.write_and_readability_checks')
    def test_path_access_validate(self, mock_wrc, mock_dir, mock_os_access):
        """
        Test: None returned
        When: Path checks pass
        """
        mock_wrc.return_value = True
        mock_dir.return_value = True
        mock_os_access.return_value = False
        ppa = PostProcessAdmin(self.message, None)

        actual = ppa.path_access_validate(should_be_writable=['should/be/writeable'],
                                          should_be_readable=['should/be/readable'])
        self.assertFalse(actual)

    @patch('os.makedirs')
    @patch(DIR + '.post_process_admin.PostProcessAdmin.write_and_readability_checks')
    def test_path_access_validate_invalid(self, mock_wrc, mock_isdir):
        """
        Test: Exception raised
        When: Anything other than None returned by write_and_readability_checks
        """
        ppa = PostProcessAdmin(self.message, None)
        mock_isdir.return_value = True

        mock_wrc.return_value = None

        with self.assertRaises(Exception):
            ppa.path_access_validate(should_be_writable=['fake/directory'],
                                     should_be_readable=['fake/directory'])
=======
    @patch('logging.Logger.info')
    @patch(f"{DIR}.post_process_admin.PostProcessAdmin._new_reduction_data_path")
    def test_result_and_log_directory(self, mock_nrdp, mock_logging):
        """
        Test: final result and log directories are returned
        When: called with temp root directory, result and log locations
        """
        ppa = PostProcessAdmin(self.message, None)
        instrument_output_dir = MISC["ceph_directory"] % (ppa.instrument,
                                                          ppa.proposal,
                                                          ppa.run_number)
        mock_nrdp.return_value = append_path(instrument_output_dir, "0")
        instrument_output_directory = instrument_output_dir[:instrument_output_dir.rfind('/') + 1]
        reduce_directory = MISC["temp_root_directory"] + instrument_output_directory
        reduction_log = "/reduction_log/"
        actual_final_result, actual_log = ppa.create_final_result_and_log_directory(
            temporary_root_directory=MISC["temp_root_directory"],
            reduce_dir=reduce_directory)

        expected_log = f"{instrument_output_directory}0{reduction_log}"
        expected_logs_called_with = [call("Final Result Directory = %s", actual_final_result),
                                     call("Final log directory: %s", actual_log)]

        mock_nrdp.assert_called_once_with(instrument_output_dir)
        self.assertEqual(mock_logging.call_count, 2)
        self.assertEqual(mock_logging.call_args_list, expected_logs_called_with)
        self.assertEqual(expected_log, actual_log)

    def test_result_and_log_directory_incorrect(self):
        ppa = PostProcessAdmin(self.message, None)
        instrument_output_dir = MISC["ceph_directory"] % (ppa.instrument,
                                                          ppa.proposal,
                                                          ppa.run_number)
        incorrect_temporary_directory = "incorrect_directory_format"
        instrument_output_directory = instrument_output_dir[:instrument_output_dir.rfind('/') + 1]
        reduce_directory = MISC["temp_root_directory"] + instrument_output_directory
        actual_final_result = ppa.create_final_result_and_log_directory(
            temporary_root_directory=incorrect_temporary_directory,
            reduce_dir=reduce_directory)

        self.assertIsInstance(actual_final_result, ValueError)
>>>>>>> cf6229fe

    @patch(DIR + '.post_process_admin.PostProcessAdmin._remove_directory')
    @patch(DIR + '.post_process_admin.PostProcessAdmin._copy_tree')
    @patch(DIR + '.autoreduction_logging_setup.logger.info')
    def test_copy_temp_dir(self, mock_logger, mock_copy, mock_remove):
        result_dir = mkdtemp()
        copy_dir = mkdtemp()
        ppa = PostProcessAdmin(self.message, None)
        ppa.instrument = 'POLARIS'
        ppa.message.reduction_data = ['']
        ppa.copy_temp_directory(result_dir, copy_dir)
        mock_remove.assert_called_once_with(copy_dir)
        mock_logger.assert_called_with("Moving %s to %s", result_dir, copy_dir)
        mock_copy.assert_called_once_with(result_dir, copy_dir)
        shutil.rmtree(result_dir)
        shutil.rmtree(copy_dir)

    @patch(DIR + '.post_process_admin.PostProcessAdmin._copy_tree')
    @patch(DIR + '.autoreduction_logging_setup.logger.info')
    def test_copy_temp_dir_with_excitation(self, _, mock_copy):
        result_dir = mkdtemp()
        ppa = PostProcessAdmin(self.message, None)
        ppa.instrument = 'WISH'
        ppa.message.reduction_data = ['']
        ppa.copy_temp_directory(result_dir, 'copy-dir')
        mock_copy.assert_called_once_with(result_dir, 'copy-dir')
        shutil.rmtree(result_dir)

    @patch(DIR + '.post_process_admin.PostProcessAdmin._copy_tree')
    @patch(DIR + '.post_process_admin.PostProcessAdmin.log_and_message')
    @patch(DIR + '.autoreduction_logging_setup.logger.info')
    def test_copy_temp_dir_with_error(self, _, mock_log_and_msg, mock_copy):
        # pylint:disable=unused-argument
        def raise_runtime(arg1, arg2):  # pragma : no cover
            raise RuntimeError('test')
        mock_copy.side_effect = raise_runtime
        result_dir = mkdtemp()
        ppa = PostProcessAdmin(self.message, None)
        ppa.instrument = 'WISH'
        ppa.message.reduction_data = ['']
        ppa.copy_temp_directory(result_dir, 'copy-dir')
        mock_log_and_msg.assert_called_once_with("Unable to copy to %s - %s" % ('copy-dir',
                                                                                'test'))
        shutil.rmtree(result_dir)

    @patch(DIR + '.autoreduction_logging_setup.logger.info')
    def test_send_error_and_log(self, mock_logger):
        activemq_client_mock = Mock()
        ppa = PostProcessAdmin(self.message, activemq_client_mock)
        ppa._send_message_and_log(ACTIVEMQ_SETTINGS.reduction_error)
        mock_logger.assert_called_with("\nCalling " + ACTIVEMQ_SETTINGS.reduction_error + " --- " +
                                       self.message.serialize(limit_reduction_script=True))
        activemq_client_mock.send.assert_called_once_with(ACTIVEMQ_SETTINGS.reduction_error,
                                                          ppa.message)

    @patch('shutil.rmtree')
    @patch(DIR + '.autoreduction_logging_setup.logger.info')
    def test_delete_temp_dir_valid(self, mock_logger, mock_remove_dir):
        temp_dir = mkdtemp()
        PostProcessAdmin.delete_temp_directory(temp_dir)
        rm_args = {'ignore_errors': True}
        mock_remove_dir.assert_called_once_with(temp_dir, **rm_args)
        mock_logger.assert_called_once_with('Remove temp dir %s', temp_dir)
        shutil.rmtree(temp_dir)

    @patch('shutil.rmtree')
    @patch(DIR + '.autoreduction_logging_setup.logger.info')
    def test_delete_temp_dir_invalid(self, mock_logger, mock_remove_dir):
        def raise_runtime():  # pragma: no cover
            raise RuntimeError('test')
        mock_remove_dir.side_effect = raise_runtime
        PostProcessAdmin.delete_temp_directory('not-a-file-path.test')
        mock_logger.assert_has_calls([call('Remove temp dir %s', 'not-a-file-path.test'),
                                      call('Unable to remove temporary directory - %s',
                                           'not-a-file-path.test')])

    @patch(DIR + '.autoreduction_logging_setup.logger.info')
    def test_empty_log_and_message(self, mock_logger):
        ppa = PostProcessAdmin(self.message, None)
        ppa.message.message = ''
        ppa.log_and_message('test')
        self.assertEqual(ppa.message.message, 'test')
        mock_logger.assert_called_with('test')

    @patch(DIR + '.autoreduction_logging_setup.logger.info')
    def test_load_and_message_with_preexisting_message(self, mock_logger):
        ppa = PostProcessAdmin(self.message, None)
        ppa.message.message = 'Old message'
        ppa.log_and_message('New message')
        self.assertEqual(ppa.message.message, 'Old message')
        mock_logger.assert_called_with('New message')

    def test_remove_with_wait_folder(self):
        directory_to_remove = mkdtemp()
        self.assertTrue(os.path.exists(directory_to_remove))
        ppa = PostProcessAdmin(self.message, None)
        ppa._remove_with_wait(True, directory_to_remove)
        self.assertFalse(os.path.exists(directory_to_remove))

    def test_remove_with_wait_file(self):
        file_to_remove = NamedTemporaryFile(delete=False).name
        self.assertTrue(os.path.exists(str(file_to_remove)))
        ppa = PostProcessAdmin(self.message, None)
        ppa._remove_with_wait(False, file_to_remove)
        self.assertFalse(os.path.exists(file_to_remove))

    def test_copy_tree_folder(self):
        directory_to_copy = mkdtemp(prefix='test-dir')
        with open(os.path.join(directory_to_copy, 'test-file.txt'), 'w+') as test_file:
            test_file.write('test content')
        ppa = PostProcessAdmin(self.message, None)
        ppa._copy_tree(directory_to_copy, os.path.join(get_project_root(), 'test-dir'))
        self.assertTrue(os.path.exists(os.path.join(get_project_root(), 'test-dir')))
        self.assertTrue(os.path.isdir(os.path.join(get_project_root(), 'test-dir')))
        self.assertTrue(os.path.exists(os.path.join(get_project_root(), 'test-dir',
                                                    'test-file.txt')))
        self.assertTrue(os.path.isfile(os.path.join(get_project_root(), 'test-dir',
                                                    'test-file.txt')))
        shutil.rmtree(os.path.join(get_project_root(), 'test-dir'))

    def test_remove_directory(self):
        directory_to_remove = mkdtemp()
        self.assertTrue(os.path.exists(directory_to_remove))
        ppa = PostProcessAdmin(self.message, None)
        ppa._remove_directory(directory_to_remove)
        self.assertFalse(os.path.exists(directory_to_remove))

    @patch(DIR + '.post_process_admin.windows_to_linux_path', return_value='path')
    @patch(DIR + '.post_process_admin.PostProcessAdmin.reduce')
    @patch('utils.clients.queue_client.QueueClient.connect')
    @patch('utils.clients.queue_client.QueueClient.__init__', return_value=None)
    def test_main(self, mock_init, mock_connect, mock_reduce, _):
        """
        Test: A QueueClient is initialised and connected and ppa.reduce is called
        When: The main method is called
        """
        sys.argv = ['', '/queue/ReductionPending', json.dumps(self.data)]
        main()
        mock_init.assert_called_once()
        mock_connect.assert_called_once()
        mock_reduce.assert_called_once()

    @patch('model.message.message.Message.serialize', return_value='test')
    @patch('sys.exit')
    @patch(DIR + '.autoreduction_logging_setup.logger.info')
    @patch(DIR + '.post_process_admin.PostProcessAdmin.__init__', return_value=None)
    @patch('utils.clients.queue_client.QueueClient.send')
    @patch('utils.clients.queue_client.QueueClient.connect')
    @patch('utils.clients.queue_client.QueueClient.__init__', return_value=None)
    def test_main_inner_value_error(self, mock_client_init, mock_connect, mock_send, mock_ppa_init,
                                    mock_logger, mock_exit, _):
        """
        Test: The correct message is sent from the exception handlers in main
        When: A ValueError exception is raised from ppa.reduce
        """
        def raise_value_error(arg1, _):
            self.assertEqual(arg1, self.message)
            raise ValueError('error-message')
        mock_ppa_init.side_effect = raise_value_error
        sys.argv = ['', '/queue/ReductionPending', json.dumps(self.data)]
        main()
        mock_connect.assert_called_once()
        mock_client_init.assert_called_once()
        mock_logger.assert_has_calls([call('Message data error: %s', 'test')])
        mock_exit.assert_called_once()
        self.message.message = 'error-message'
        mock_send.assert_called_once_with(ACTIVEMQ_SETTINGS.reduction_error,
                                          self.message)

    @patch('sys.exit')
    @patch(DIR + '.autoreduction_logging_setup.logger.info')
    @patch(DIR + '.post_process_admin.PostProcessAdmin.__init__', return_value=None)
    @patch('utils.clients.queue_client.QueueClient.send')
    @patch('utils.clients.queue_client.QueueClient.connect')
    @patch('utils.clients.queue_client.QueueClient.__init__', return_value=None)
    def test_main_inner_exception(self, mock_client_init, mock_connect, mock_send, mock_ppa_init,
                                  mock_logger, mock_exit):
        """
        Test: The correct message is sent from the exception handlers in main
        When: A bare Exception is raised from ppa.reduce
        """
        def raise_exception(arg1, _):
            self.assertEqual(arg1, self.message)
            raise Exception('error-message')
        mock_ppa_init.side_effect = raise_exception
        sys.argv = ['', '/queue/ReductionPending', json.dumps(self.data)]
        main()
        mock_connect.assert_called_once()
        mock_client_init.assert_called_once()
        mock_logger.assert_has_calls([call('PostProcessAdmin error: %s', 'error-message')])
        mock_exit.assert_called_once()
        mock_send.assert_called_once_with(ACTIVEMQ_SETTINGS.reduction_error,
                                          self.message)

    def test_new_reduction_data_path_no_overwrite_paths_exist(self):
        """
        Test: A path is returned with a final directory one higher than the current highest
        When: _new_reduction_data_path is called on an existing path with overwrite: None
        """
        self.setup_test_dir_structure(self.test_paths)
        mock_self = Mock()
        mock_self.message = Message(overwrite=None)

        expected = append_path(self.test_root, "3")
        actual = PostProcessAdmin._new_reduction_data_path(mock_self, self.test_root)
        self.assertEqual(expected, actual)

    def test_new_reduction_data_path_overwrite_paths_exist(self):
        """
        Test: The given path is returned with a 0 directory appended
        When: _new_reduction_data_path is called on an existing path with overwrite: True
        """
        self.setup_test_dir_structure(self.test_paths)
        mock_self = Mock()
        mock_self.message = Message(overwrite=True)

        expected = append_path(self.test_root, "0")
        actual = PostProcessAdmin._new_reduction_data_path(mock_self, self.test_root)
        self.assertEqual(expected, actual)

    def test_new_reduction_data_only_root_path_exists(self):
        """
        Test: The given path is returned with a 0 directory appended
        When: _new_reduction_data_path is called on a path without version sub-directories
        """
        self.setup_test_dir_structure([self.test_root])
        mock_self = Mock()
        mock_self.message = Message(overwrite=None)

        expected = append_path(self.test_root, "0")
        actual = PostProcessAdmin._new_reduction_data_path(mock_self, self.test_root)
        self.assertEqual(expected, actual)

    @patch(DIR + '.post_process_admin.PostProcessAdmin.__init__', return_value=None)
    def test_validate_input_success(self, _):
        """
        Test: The attribute value is returned
        When: validate_input is called with an attribute which is not None
        """
        mock_self = Mock()
        mock_self.message = self.message

        actual = PostProcessAdmin.validate_input(mock_self, 'facility')
        self.assertEqual(actual, self.message.facility)

    @patch(DIR + '.post_process_admin.PostProcessAdmin.__init__', return_value=None)
    def test_validate_input_failure(self, _):
        """
        Test: A ValueError is raised
        When: validate_input is called with an attribute who's value is None
        """
        mock_self = Mock()
        mock_self.message = self.message
        mock_self.message.facility = None

        with self.assertRaises(ValueError):
            PostProcessAdmin.validate_input(mock_self, 'facility')<|MERGE_RESOLUTION|>--- conflicted
+++ resolved
@@ -169,7 +169,6 @@
         location = PostProcessAdmin._reduction_script_location('WISH')
         self.assertEqual(location, MISC['scripts_directory'] % 'WISH')
 
-<<<<<<< HEAD
     @patch('os.access')
     def test_write_and_readability_checks(self, mock_os_access):
         """
@@ -244,7 +243,7 @@
         with self.assertRaises(Exception):
             ppa.path_access_validate(should_be_writable=['fake/directory'],
                                      should_be_readable=['fake/directory'])
-=======
+
     @patch('logging.Logger.info')
     @patch(f"{DIR}.post_process_admin.PostProcessAdmin._new_reduction_data_path")
     def test_result_and_log_directory(self, mock_nrdp, mock_logging):
@@ -286,7 +285,6 @@
             reduce_dir=reduce_directory)
 
         self.assertIsInstance(actual_final_result, ValueError)
->>>>>>> cf6229fe
 
     @patch(DIR + '.post_process_admin.PostProcessAdmin._remove_directory')
     @patch(DIR + '.post_process_admin.PostProcessAdmin._copy_tree')
