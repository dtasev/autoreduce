# ############################################################################### #
# Autoreduction Repository : https://github.com/ISISScientificComputing/autoreduce
#
# Copyright &copy; 2020 ISIS Rutherford Appleton Laboratory UKRI
# SPDX - License - Identifier: GPL-3.0-or-later
# ############################################################################### #
"""
Tests for post process admin and helper functionality
"""
import unittest
import os
import shutil
import sys

import json
from pathlib import PosixPath
from tempfile import mkdtemp, NamedTemporaryFile
from mock import patch, call, Mock

from model.message.message import Message
from paths.path_manipulation import append_path
from utils.settings import ACTIVEMQ_SETTINGS
from utils.project.structure import get_project_root
from queue_processors.autoreduction_processor.settings import MISC
from queue_processors.autoreduction_processor.post_process_admin import (windows_to_linux_path,
                                                                         PostProcessAdmin,
                                                                         main)


# pylint:disable=missing-docstring,invalid-name,protected-access,no-self-use,too-many-arguments
class TestPostProcessAdminHelpers(unittest.TestCase):

    def test_windows_to_linux_data_path(self):
        windows_path = "\\\\isis\\inst$\\some\\more\\path.nxs"
        actual = windows_to_linux_path(windows_path, '')
        self.assertEqual(actual, '/isis/some/more/path.nxs')

    def test_windows_to_linux_autoreduce_path(self):
        windows_path = "\\\\autoreduce\\data\\some\\more\\path.nxs"
        actual = windows_to_linux_path(windows_path, '/temp')
        self.assertEqual(actual, '/temp/data/some/more/path.nxs')


# pylint:disable=too-many-public-methods
class TestPostProcessAdmin(unittest.TestCase):
    DIR = "queue_processors.autoreduction_processor"

    def setUp(self):
        self.data = {'data': '\\\\isis\\inst$\\data.nxs',
                     'facility': 'ISIS',
                     'instrument': 'GEM',
                     'rb_number': '1234',
                     'run_number': '4321',
                     'reduction_script': 'print(\'hello\')',
                     'reduction_arguments': 'None'}
        self.test_fname = "111.txt"
        self.test_root = os.path.join("instrument", "GEM", "RBNumber",
                                      "RB2010163", "autoreduced", "111")
        self.test_paths = [os.path.join(self.test_root, "0"),
                           os.path.join(self.test_root, "1"),
                           os.path.join(self.test_root, "2")]
        self.message = Message()
        self.message.populate(self.data)

    def tearDown(self):
        self.teardown_test_dir_structure()

    def teardown_test_dir_structure(self):
        """
        Removes test directory structure (if one exists) from the root
        """
        abs_test_root = os.path.join(os.getcwd(), self.test_root)
        if os.path.isdir(abs_test_root):
            shutil.rmtree(self.test_root)

    def setup_test_dir_structure(self, test_dirs):
        """
        Sets up a directory structure within the test environment.
        Writes a file within each each directory given
        :param test_dirs: The directories to create
        """
        for d in test_dirs:
            abs_dir = os.path.join(os.getcwd(), d)
            if not os.path.isdir(abs_dir):
                os.makedirs(abs_dir)

            abs_path = os.path.join(abs_dir, self.test_fname)
            with open(abs_path, 'w') as file:
                file.write("test file")

    def test_init(self):
        ppa = PostProcessAdmin(self.message, None)
        self.assertEqual(ppa.message, self.message)
        self.assertEqual(ppa.client, None)
        self.assertIsNotNone(ppa.reduction_log_stream)
        self.assertIsNotNone(ppa.admin_log_stream)

        self.assertEqual(ppa.data_file, '/isis/data.nxs')
        self.assertEqual(ppa.facility, 'ISIS')
        self.assertEqual(ppa.instrument, 'GEM')
        self.assertEqual(ppa.proposal, '1234')
        self.assertEqual(ppa.run_number, '4321')
        self.assertEqual(ppa.reduction_script, 'print(\'hello\')')
        self.assertEqual(ppa.reduction_arguments, 'None')

    def test_replace_variables(self):
        pass

    def test_load_reduction_script(self):
        ppa = PostProcessAdmin(self.message, None)
        file_path = ppa._load_reduction_script('WISH')
        self.assertEqual(file_path, os.path.join(MISC['scripts_directory'] % 'WISH',
                                                 'reduce.py'))

    def test_specify_instrument_directories_invalid(self):
        """
        Test: Error is returned
        When: called with invalid directory format
        """
        ppa = PostProcessAdmin(self.message, None)

        ceph_directory = MISC["ceph_directory"] % (ppa.instrument,
                                                   ppa.proposal,
                                                   'invalid')

        actual = ppa.specify_instrument_directories(
            instrument_output_directory=ceph_directory,
            no_run_number_directory=True,
            temporary_directory=MISC["temp_root_directory"])

        self.assertIsInstance(actual, ValueError)

    def test_specify_instrument_directories(self):
        """
        Test: Expected instrument, stripped of run number if excitation returned
        When: called
        """
        ppa = PostProcessAdmin(self.message, None)

        ceph_directory = MISC['ceph_directory'] % (ppa.instrument,
                                                   ppa.proposal,
                                                   ppa.run_number)
        temporary_directory = MISC['temp_root_directory']

        actual = ppa.specify_instrument_directories(
            instrument_output_directory=ceph_directory,
            no_run_number_directory=True,
            temporary_directory=temporary_directory)

        actual_directory_list = [i for i in actual.split('/') if i]
        expected_directory_list = [i for i in ceph_directory.split('/') if i]

        self.assertEqual(expected_directory_list[-5:], actual_directory_list[-5:])
        self.assertEqual(temporary_directory, f"/{actual_directory_list[0]}")

    @patch(DIR + '.autoreduction_logging_setup.logger.debug')
    def test_reduction_started(self, mock_log):
        """
        Test: reduction started message has been sent and logged
        When: called within reduce method
        """
        amq_client_mock = Mock()
        ppa = PostProcessAdmin(self.message, amq_client_mock)
        ppa.reduction_started()

        mock_log.assert_called()
        amq_client_mock.send.assert_called_with(ACTIVEMQ_SETTINGS.reduction_started, ppa.message)

    def test_reduction_script_location(self):
        location = PostProcessAdmin._reduction_script_location('WISH')
        self.assertEqual(location, MISC['scripts_directory'] % 'WISH')

<<<<<<< HEAD
    @patch(f"{DIR}.post_process_admin.PostProcessAdmin.specify_instrument_directories")
    def test_create_log_path(self, mock_instrument_output_dir):
        """
        Test: create_log_path returns a directory path following a specified format
        When: called
        """
        ppa = PostProcessAdmin(self.message, None)

        file_name = "test.log"
        log_directory = f"{mock_instrument_output_dir}/reduction_log/"
        log_and_error_name = f"RB_{ppa.proposal}_Run_{ppa.run_number}_"

        actual = ppa.create_log_path(file_name_with_extension=file_name,
                                     log_directory=log_directory)
        expected = PosixPath(f"{log_directory}{log_and_error_name}{file_name}")

        self.assertEqual(expected, actual)
=======
    @patch('logging.Logger.info')
    @patch(f"{DIR}.post_process_admin.PostProcessAdmin._new_reduction_data_path")
    def test_result_and_log_directory(self, mock_nrdp, mock_logging):
        """
        Test: final result and log directories are returned
        When: called with temp root directory, result and log locations
        """
        ppa = PostProcessAdmin(self.message, None)
        instrument_output_dir = MISC["ceph_directory"] % (ppa.instrument,
                                                          ppa.proposal,
                                                          ppa.run_number)
        mock_nrdp.return_value = append_path(instrument_output_dir, "0")
        instrument_output_directory = instrument_output_dir[:instrument_output_dir.rfind('/') + 1]
        reduce_directory = MISC["temp_root_directory"] + instrument_output_directory
        reduction_log = "/reduction_log/"
        actual_final_result, actual_log = ppa.create_final_result_and_log_directory(
            temporary_root_directory=MISC["temp_root_directory"],
            reduce_dir=reduce_directory)

        expected_log = f"{instrument_output_directory}0{reduction_log}"
        expected_logs_called_with = [call("Final Result Directory = %s", actual_final_result),
                                     call("Final log directory: %s", actual_log)]

        mock_nrdp.assert_called_once_with(instrument_output_dir)
        self.assertEqual(mock_logging.call_count, 2)
        self.assertEqual(mock_logging.call_args_list, expected_logs_called_with)
        self.assertEqual(expected_log, actual_log)

    def test_result_and_log_directory_incorrect(self):
        ppa = PostProcessAdmin(self.message, None)
        instrument_output_dir = MISC["ceph_directory"] % (ppa.instrument,
                                                          ppa.proposal,
                                                          ppa.run_number)
        incorrect_temporary_directory = "incorrect_directory_format"
        instrument_output_directory = instrument_output_dir[:instrument_output_dir.rfind('/') + 1]
        reduce_directory = MISC["temp_root_directory"] + instrument_output_directory
        actual_final_result = ppa.create_final_result_and_log_directory(
            temporary_root_directory=incorrect_temporary_directory,
            reduce_dir=reduce_directory)

        self.assertIsInstance(actual_final_result, ValueError)
>>>>>>> cf6229fe

    @patch(DIR + '.post_process_admin.PostProcessAdmin._remove_directory')
    @patch(DIR + '.post_process_admin.PostProcessAdmin._copy_tree')
    @patch(DIR + '.autoreduction_logging_setup.logger.info')
    def test_copy_temp_dir(self, mock_logger, mock_copy, mock_remove):
        result_dir = mkdtemp()
        copy_dir = mkdtemp()
        ppa = PostProcessAdmin(self.message, None)
        ppa.instrument = 'POLARIS'
        ppa.message.reduction_data = ['']
        ppa.copy_temp_directory(result_dir, copy_dir)
        mock_remove.assert_called_once_with(copy_dir)
        mock_logger.assert_called_with("Moving %s to %s", result_dir, copy_dir)
        mock_copy.assert_called_once_with(result_dir, copy_dir)
        shutil.rmtree(result_dir)
        shutil.rmtree(copy_dir)

    @patch(DIR + '.post_process_admin.PostProcessAdmin._copy_tree')
    @patch(DIR + '.autoreduction_logging_setup.logger.info')
    def test_copy_temp_dir_with_excitation(self, _, mock_copy):
        result_dir = mkdtemp()
        ppa = PostProcessAdmin(self.message, None)
        ppa.instrument = 'WISH'
        ppa.message.reduction_data = ['']
        ppa.copy_temp_directory(result_dir, 'copy-dir')
        mock_copy.assert_called_once_with(result_dir, 'copy-dir')
        shutil.rmtree(result_dir)

    @patch(DIR + '.post_process_admin.PostProcessAdmin._copy_tree')
    @patch(DIR + '.post_process_admin.PostProcessAdmin.log_and_message')
    @patch(DIR + '.autoreduction_logging_setup.logger.info')
    def test_copy_temp_dir_with_error(self, _, mock_log_and_msg, mock_copy):
        # pylint:disable=unused-argument
        def raise_runtime(arg1, arg2):  # pragma : no cover
            raise RuntimeError('test')
        mock_copy.side_effect = raise_runtime
        result_dir = mkdtemp()
        ppa = PostProcessAdmin(self.message, None)
        ppa.instrument = 'WISH'
        ppa.message.reduction_data = ['']
        ppa.copy_temp_directory(result_dir, 'copy-dir')
        mock_log_and_msg.assert_called_once_with("Unable to copy to %s - %s" % ('copy-dir',
                                                                                'test'))
        shutil.rmtree(result_dir)

    @patch(DIR + '.autoreduction_logging_setup.logger.info')
    def test_send_error_and_log(self, mock_logger):
        activemq_client_mock = Mock()
        ppa = PostProcessAdmin(self.message, activemq_client_mock)
        ppa._send_message_and_log(ACTIVEMQ_SETTINGS.reduction_error)
        mock_logger.assert_called_with("\nCalling " + ACTIVEMQ_SETTINGS.reduction_error + " --- " +
                                       self.message.serialize(limit_reduction_script=True))
        activemq_client_mock.send.assert_called_once_with(ACTIVEMQ_SETTINGS.reduction_error,
                                                          ppa.message)

    @patch('shutil.rmtree')
    @patch(DIR + '.autoreduction_logging_setup.logger.info')
    def test_delete_temp_dir_valid(self, mock_logger, mock_remove_dir):
        temp_dir = mkdtemp()
        PostProcessAdmin.delete_temp_directory(temp_dir)
        rm_args = {'ignore_errors': True}
        mock_remove_dir.assert_called_once_with(temp_dir, **rm_args)
        mock_logger.assert_called_once_with('Remove temp dir %s', temp_dir)
        shutil.rmtree(temp_dir)

    @patch('shutil.rmtree')
    @patch(DIR + '.autoreduction_logging_setup.logger.info')
    def test_delete_temp_dir_invalid(self, mock_logger, mock_remove_dir):
        def raise_runtime():  # pragma: no cover
            raise RuntimeError('test')
        mock_remove_dir.side_effect = raise_runtime
        PostProcessAdmin.delete_temp_directory('not-a-file-path.test')
        mock_logger.assert_has_calls([call('Remove temp dir %s', 'not-a-file-path.test'),
                                      call('Unable to remove temporary directory - %s',
                                           'not-a-file-path.test')])

    @patch(DIR + '.autoreduction_logging_setup.logger.info')
    def test_empty_log_and_message(self, mock_logger):
        ppa = PostProcessAdmin(self.message, None)
        ppa.message.message = ''
        ppa.log_and_message('test')
        self.assertEqual(ppa.message.message, 'test')
        mock_logger.assert_called_with('test')

    @patch(DIR + '.autoreduction_logging_setup.logger.info')
    def test_load_and_message_with_preexisting_message(self, mock_logger):
        ppa = PostProcessAdmin(self.message, None)
        ppa.message.message = 'Old message'
        ppa.log_and_message('New message')
        self.assertEqual(ppa.message.message, 'Old message')
        mock_logger.assert_called_with('New message')

    def test_remove_with_wait_folder(self):
        directory_to_remove = mkdtemp()
        self.assertTrue(os.path.exists(directory_to_remove))
        ppa = PostProcessAdmin(self.message, None)
        ppa._remove_with_wait(True, directory_to_remove)
        self.assertFalse(os.path.exists(directory_to_remove))

    def test_remove_with_wait_file(self):
        file_to_remove = NamedTemporaryFile(delete=False).name
        self.assertTrue(os.path.exists(str(file_to_remove)))
        ppa = PostProcessAdmin(self.message, None)
        ppa._remove_with_wait(False, file_to_remove)
        self.assertFalse(os.path.exists(file_to_remove))

    def test_copy_tree_folder(self):
        directory_to_copy = mkdtemp(prefix='test-dir')
        with open(os.path.join(directory_to_copy, 'test-file.txt'), 'w+') as test_file:
            test_file.write('test content')
        ppa = PostProcessAdmin(self.message, None)
        ppa._copy_tree(directory_to_copy, os.path.join(get_project_root(), 'test-dir'))
        self.assertTrue(os.path.exists(os.path.join(get_project_root(), 'test-dir')))
        self.assertTrue(os.path.isdir(os.path.join(get_project_root(), 'test-dir')))
        self.assertTrue(os.path.exists(os.path.join(get_project_root(), 'test-dir',
                                                    'test-file.txt')))
        self.assertTrue(os.path.isfile(os.path.join(get_project_root(), 'test-dir',
                                                    'test-file.txt')))
        shutil.rmtree(os.path.join(get_project_root(), 'test-dir'))

    def test_remove_directory(self):
        directory_to_remove = mkdtemp()
        self.assertTrue(os.path.exists(directory_to_remove))
        ppa = PostProcessAdmin(self.message, None)
        ppa._remove_directory(directory_to_remove)
        self.assertFalse(os.path.exists(directory_to_remove))

    @patch(DIR + '.post_process_admin.windows_to_linux_path', return_value='path')
    @patch(DIR + '.post_process_admin.PostProcessAdmin.reduce')
    @patch('utils.clients.queue_client.QueueClient.connect')
    @patch('utils.clients.queue_client.QueueClient.__init__', return_value=None)
    def test_main(self, mock_init, mock_connect, mock_reduce, _):
        """
        Test: A QueueClient is initialised and connected and ppa.reduce is called
        When: The main method is called
        """
        sys.argv = ['', '/queue/ReductionPending', json.dumps(self.data)]
        main()
        mock_init.assert_called_once()
        mock_connect.assert_called_once()
        mock_reduce.assert_called_once()

    @patch('model.message.message.Message.serialize', return_value='test')
    @patch('sys.exit')
    @patch(DIR + '.autoreduction_logging_setup.logger.info')
    @patch(DIR + '.post_process_admin.PostProcessAdmin.__init__', return_value=None)
    @patch('utils.clients.queue_client.QueueClient.send')
    @patch('utils.clients.queue_client.QueueClient.connect')
    @patch('utils.clients.queue_client.QueueClient.__init__', return_value=None)
    def test_main_inner_value_error(self, mock_client_init, mock_connect, mock_send, mock_ppa_init,
                                    mock_logger, mock_exit, _):
        """
        Test: The correct message is sent from the exception handlers in main
        When: A ValueError exception is raised from ppa.reduce
        """
        def raise_value_error(arg1, _):
            self.assertEqual(arg1, self.message)
            raise ValueError('error-message')
        mock_ppa_init.side_effect = raise_value_error
        sys.argv = ['', '/queue/ReductionPending', json.dumps(self.data)]
        main()
        mock_connect.assert_called_once()
        mock_client_init.assert_called_once()
        mock_logger.assert_has_calls([call('Message data error: %s', 'test')])
        mock_exit.assert_called_once()
        self.message.message = 'error-message'
        mock_send.assert_called_once_with(ACTIVEMQ_SETTINGS.reduction_error,
                                          self.message)

    @patch('sys.exit')
    @patch(DIR + '.autoreduction_logging_setup.logger.info')
    @patch(DIR + '.post_process_admin.PostProcessAdmin.__init__', return_value=None)
    @patch('utils.clients.queue_client.QueueClient.send')
    @patch('utils.clients.queue_client.QueueClient.connect')
    @patch('utils.clients.queue_client.QueueClient.__init__', return_value=None)
    def test_main_inner_exception(self, mock_client_init, mock_connect, mock_send, mock_ppa_init,
                                  mock_logger, mock_exit):
        """
        Test: The correct message is sent from the exception handlers in main
        When: A bare Exception is raised from ppa.reduce
        """
        def raise_exception(arg1, _):
            self.assertEqual(arg1, self.message)
            raise Exception('error-message')
        mock_ppa_init.side_effect = raise_exception
        sys.argv = ['', '/queue/ReductionPending', json.dumps(self.data)]
        main()
        mock_connect.assert_called_once()
        mock_client_init.assert_called_once()
        mock_logger.assert_has_calls([call('PostProcessAdmin error: %s', 'error-message')])
        mock_exit.assert_called_once()
        mock_send.assert_called_once_with(ACTIVEMQ_SETTINGS.reduction_error,
                                          self.message)

    def test_new_reduction_data_path_no_overwrite_paths_exist(self):
        """
        Test: A path is returned with a final directory one higher than the current highest
        When: _new_reduction_data_path is called on an existing path with overwrite: None
        """
        self.setup_test_dir_structure(self.test_paths)
        mock_self = Mock()
        mock_self.message = Message(overwrite=None)

        expected = append_path(self.test_root, "3")
        actual = PostProcessAdmin._new_reduction_data_path(mock_self, self.test_root)
        self.assertEqual(expected, actual)

    def test_new_reduction_data_path_overwrite_paths_exist(self):
        """
        Test: The given path is returned with a 0 directory appended
        When: _new_reduction_data_path is called on an existing path with overwrite: True
        """
        self.setup_test_dir_structure(self.test_paths)
        mock_self = Mock()
        mock_self.message = Message(overwrite=True)

        expected = append_path(self.test_root, "0")
        actual = PostProcessAdmin._new_reduction_data_path(mock_self, self.test_root)
        self.assertEqual(expected, actual)

    def test_new_reduction_data_only_root_path_exists(self):
        """
        Test: The given path is returned with a 0 directory appended
        When: _new_reduction_data_path is called on a path without version sub-directories
        """
        self.setup_test_dir_structure([self.test_root])
        mock_self = Mock()
        mock_self.message = Message(overwrite=None)

        expected = append_path(self.test_root, "0")
        actual = PostProcessAdmin._new_reduction_data_path(mock_self, self.test_root)
        self.assertEqual(expected, actual)

    @patch(DIR + '.post_process_admin.PostProcessAdmin.__init__', return_value=None)
    def test_validate_input_success(self, _):
        """
        Test: The attribute value is returned
        When: validate_input is called with an attribute which is not None
        """
        mock_self = Mock()
        mock_self.message = self.message

        actual = PostProcessAdmin.validate_input(mock_self, 'facility')
        self.assertEqual(actual, self.message.facility)

    @patch(DIR + '.post_process_admin.PostProcessAdmin.__init__', return_value=None)
    def test_validate_input_failure(self, _):
        """
        Test: A ValueError is raised
        When: validate_input is called with an attribute who's value is None
        """
        mock_self = Mock()
        mock_self.message = self.message
        mock_self.message.facility = None

        with self.assertRaises(ValueError):
            PostProcessAdmin.validate_input(mock_self, 'facility')<|MERGE_RESOLUTION|>--- conflicted
+++ resolved
@@ -170,7 +170,6 @@
         location = PostProcessAdmin._reduction_script_location('WISH')
         self.assertEqual(location, MISC['scripts_directory'] % 'WISH')
 
-<<<<<<< HEAD
     @patch(f"{DIR}.post_process_admin.PostProcessAdmin.specify_instrument_directories")
     def test_create_log_path(self, mock_instrument_output_dir):
         """
@@ -188,7 +187,7 @@
         expected = PosixPath(f"{log_directory}{log_and_error_name}{file_name}")
 
         self.assertEqual(expected, actual)
-=======
+
     @patch('logging.Logger.info')
     @patch(f"{DIR}.post_process_admin.PostProcessAdmin._new_reduction_data_path")
     def test_result_and_log_directory(self, mock_nrdp, mock_logging):
@@ -230,7 +229,6 @@
             reduce_dir=reduce_directory)
 
         self.assertIsInstance(actual_final_result, ValueError)
->>>>>>> cf6229fe
 
     @patch(DIR + '.post_process_admin.PostProcessAdmin._remove_directory')
     @patch(DIR + '.post_process_admin.PostProcessAdmin._copy_tree')
