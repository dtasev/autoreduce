--- conflicted
+++ resolved
@@ -67,11 +67,9 @@
                                                         self.data["rb_number"],
                                                         self.data["run_number"])
         self.temporary_directory = MISC['temp_root_directory']
-<<<<<<< HEAD
         self.log_and_err_name = f"RB{self.data['rb_number']}Run{self.data['run_number']}"
         self.reduce_result_dir = self.temporary_directory + self.ceph_directory
-=======
->>>>>>> 13f519f4
+
 
     def tearDown(self):
         self.teardown_test_dir_structure()
