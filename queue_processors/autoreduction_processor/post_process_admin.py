# ############################################################################### #
# Autoreduction Repository : https://github.com/ISISScientificComputing/autoreduce
#
# Copyright &copy; 2020 ISIS Rutherford Appleton Laboratory UKRI
# SPDX - License - Identifier: GPL-3.0-or-later
# ############################################################################### #
#!/usr/bin/env python
# pylint: disable=too-many-branches
# pylint: disable=broad-except
# pylint: disable=bare-except
# pylint: disable=too-many-statements
# pylint: disable=too-many-locals

"""
Post Process Administrator. It kicks off cataloging and reduction jobs.
"""
import io
import errno
import logging
import os
import shutil
import sys
from pathlib import Path
import time
import types
import traceback
from contextlib import contextmanager
import importlib.util as imp

from sentry_sdk import init

# pylint:disable=no-name-in-module,import-error
from model.message.message import Message
from paths.path_manipulation import append_path
from queue_processors.autoreduction_processor.settings import MISC
from queue_processors.autoreduction_processor.autoreduction_logging_setup import logger
from queue_processors.autoreduction_processor.timeout import TimeOut
from utils.clients.queue_client import QueueClient
from utils.settings import ACTIVEMQ_SETTINGS

init('http://4b7c7658e2204228ad1cfd640f478857@172.16.114.151:9000/1')


class SkippedRunException(Exception):
    """
    Exception for runs that have been skipped
    Note: this is currently only the case for EnginX Event mode runs at ISIS
    """


@contextmanager
def channels_redirected(out_file, err_file, out_stream):
    """
    This context manager copies the file descriptor(fd) of stdout and stderr to the files given in
    out_file and err_file respectively. The fd is at the C level and so picks up data sent via
    Mantid. Both output streams are additionally also sent to out_stream.
    """
    old_stdout, old_stderr = sys.stdout, sys.stderr

    class MultipleChannels:
        # pylint: disable=expression-not-assigned
        """ Behaves like a stream object, but outputs to multiple streams."""

        def __init__(self, *streams):
            self.streams = streams

        def write(self, stream_message):
            """ Write to steams. """
            [stream.write(stream_message) for stream in self.streams]

        def flush(self):
            """ Flush streams. """
            [stream.flush() for stream in self.streams]

    def _redirect_channels(output_file, error_file):
        """ Redirect channels? """
        sys.stdout.flush(), sys.stderr.flush()  # pylint: disable=expression-not-assigned
        sys.stdout, sys.stderr = output_file, error_file

    with open(out_file, 'w') as out, open(err_file, 'w') as err:
        _redirect_channels(MultipleChannels(out, out_stream), MultipleChannels(err, out_stream))
        try:
            # allow code to be run with the redirected channels
            yield
        finally:
            _redirect_channels(old_stdout, old_stderr)  # restore stderr.


def windows_to_linux_path(path, temp_root_directory):
    """ Convert windows path to linux path. """
    # '\\isis\inst$\' maps to '/isis/'
    path = path.replace('\\\\isis\\inst$\\', '/isis/')
    path = path.replace('\\\\autoreduce\\data\\', temp_root_directory + '/data/')
    path = path.replace('\\', '/')
    return path


class PostProcessAdmin:
    """ Main class for the PostProcessAdmin """

    # pylint: disable=too-many-instance-attributes
    def __init__(self, message, client):
        logger.debug("Message data: %s", message.serialize(limit_reduction_script=True))
        self.read_write_map = {"R": "read", "W": "write"}

        self.message = message
        self.client = client

        self.reduction_log_stream = io.StringIO()
        self.admin_log_stream = io.StringIO()

        try:
            self.data_file = windows_to_linux_path(self.validate_input('data'),
                                                   MISC["temp_root_directory"])
            self.facility = self.validate_input('facility')
            self.instrument = self.validate_input('instrument').upper()
            self.proposal = str(int(self.validate_input('rb_number')))  # Integer-string validation
            self.run_number = str(int(self.validate_input('run_number')))
            self.reduction_script = self.validate_input('reduction_script')
            self.reduction_arguments = self.validate_input('reduction_arguments')
        except ValueError:
            logger.info('JSON data error', exc_info=True)
            raise

    def validate_input(self, attribute):
        """
        Validates the input message
        :param attribute: attribute to validate
        :return: The value of the key or raise an exception if none
        """
        attribute_dict = self.message.__dict__
        if attribute in attribute_dict and attribute_dict[attribute] is not None:
            value = attribute_dict[attribute]
            logger.debug("%s: %s", attribute, str(value)[:50])
            return value
        raise ValueError('%s is missing' % attribute)

    def replace_variables(self, reduce_script):
        """
        We mock up the web_var module according to what's expected. The scripts want standard_vars
        and advanced_vars, e.g.
        https://github.com/mantidproject/mantid/blob/master/scripts/Inelastic/Direct/ReductionWrapper.py
        """

        def merge_dicts(dict_name):
            """
            Merge self.reduction_arguments[dictName] into reduce_script.web_var[dictName],
            overwriting any key that exists in both with the value from sourceDict.
            """

            def merge_dict_to_name(dictionary_name, source_dict):
                """ Merge the two dictionaries. """
                old_dict = {}
                if hasattr(reduce_script.web_var, dictionary_name):
                    old_dict = getattr(reduce_script.web_var, dictionary_name)
                else:
                    pass
                old_dict.update(source_dict)
                setattr(reduce_script.web_var, dictionary_name, old_dict)

            def ascii_encode(var):
                """ ASCII encode var. """
                return var.encode('ascii', 'ignore') if type(var).__name__ == "unicode" else var

            encoded_dict = {k: ascii_encode(v) for k, v in
                            self.reduction_arguments[dict_name].items()}
            merge_dict_to_name(dict_name, encoded_dict)

        if not hasattr(reduce_script, "web_var"):
            reduce_script.web_var = types.ModuleType("reduce_vars")
        map(merge_dicts, ["standard_vars", "advanced_vars"])
        return reduce_script

    @staticmethod
    def _reduction_script_location(instrument_name):
        """ Returns the reduction script location. """
        return MISC["scripts_directory"] % instrument_name

    def _load_reduction_script(self, instrument_name):
        """ Returns the path of the reduction script for an instrument. """
        return os.path.join(self._reduction_script_location(instrument_name), 'reduce.py')

<<<<<<< HEAD
    def reduction_started(self):
=======
    def send_reduction_started(self):
>>>>>>> 23271e68
        """Log and update AMQ message to reduction started"""
        logger.debug("Calling: %s\n%s",
                     ACTIVEMQ_SETTINGS.reduction_started,
                     self.message.serialize(limit_reduction_script=True))
        self.client.send(ACTIVEMQ_SETTINGS.reduction_started, self.message)

    def specify_instrument_directories(self,
                                       instrument_output_directory,
                                       no_run_number_directory,
                                       temporary_directory):
        """
        Specifies instrument directories, including removal of run_number folder
        if excitations instrument
        :param instrument_output_directory: (str) Ceph directory using instrument, proposal, run no
        :param no_run_number_directory: (bool) Determine whether or not to remove run no from dir
        :param temporary_directory: (str) Temp directory location (root)
        :return (str) Directories where Autoreduction should output
        """

        directory_list = [i for i in instrument_output_directory.split('/') if i]

        if directory_list[-1] != f"{self.run_number}":
            return ValueError("directory does not follow expected format "
                              "(instrument/RB_no/run_number) \n"
                              "format: \n"
                              "%s", instrument_output_directory)

        if no_run_number_directory is True:
            # Remove the run number folder at the end
            remove_run_number_directory = instrument_output_directory.rfind('/') + 1
            instrument_output_directory = instrument_output_directory[:remove_run_number_directory]

        # Specify directories where autoreduction output will go
        return temporary_directory + instrument_output_directory

<<<<<<< HEAD
    def create_log_path(self, file_name_with_extension, log_directory):
        """Create log file and place in reduction_log_directory
      :param file_name_with_extension: (string) file name and extension type
      :param log_directory: (str) log directory path
      :return: (str) log file path
      """

        log_and_err_name = f"RB_{self.proposal}_Run_{self.run_number}_"

        return Path(log_directory, log_and_err_name + file_name_with_extension)
=======
    def verify_directory_access(self, location, access_type):
        """
        Tests directory access for a given location and type of access
        :param location: (str) directory location
        :param access_type: (str) type of access to location e.g "W", "R"
        """
        if not os.access(location, getattr(sys.modules[os.__name__], f"{access_type}_OK")):
            if not os.access(location, os.F_OK):
                problem = "does not exist"
            else:
                problem = "no %s access", access_type
            raise Exception("Couldn't %s %s  -  %s" % (self.read_write_map[access_type],
                                                       location,
                                                       problem))
        logger.info("Successful %s access to %s", self.read_write_map[access_type], location)
        return True

    def write_and_readability_checks(self, directory_list, read_write):
        """
        Check a list of N directories for user specified type of access (read/write)
        :param directory_list: (list) directory list
        :param read_write: (str) Read=R, Write=W
        :return Error (Exception or ValueError) when something goes wrong
        """
        read_write = read_write.upper()

        try:
            assert self.read_write_map[read_write]  # raises key error if file input not expected

            # Verify directory access
            for location in directory_list:
                if not self.verify_directory_access(location=location, access_type=read_write):
                    raise OSError
            return True

        except KeyError:
            raise KeyError("Invalid read or write input: %s read_write argument must be either"
                           " 'R' or 'W'" % read_write)
        except OSError as exp:
            # If we can't access now, abort the run, and tell the server to re-run at a later time.
            self.message.message = "Permission error: %s" % exp
            self.message.retry_in = 6 * 60 * 60  # 6 hours
            logger.error(traceback.format_exc())
            raise exp

    @staticmethod
    def create_directory(list_of_paths):
        """
        Creates directory that should exist if it does not already.
        :param list_of_paths: (list) directories that should be writeable
        """

        # try to make directories which should exist
        for path in filter(lambda p: not os.path.isdir(p), list_of_paths):
            logger.info("path %s does not exist. \n "
                        "Attempting to make path.", path)
            os.makedirs(path)
>>>>>>> 23271e68

    def create_final_result_and_log_directory(self, temporary_root_directory, reduce_dir):
        """
        Create final result and final log directories, stripping temporary path off of the
        front of temporary directories
        :param temporary_root_directory: (str) temporary root directory
        :param reduce_dir: (str) final reduce directory
        :return (tuple) - (str, str) final result and final log directory paths
        """

        # validate dir before slicing
        if reduce_dir.startswith(temporary_root_directory):
            result_directory = reduce_dir[len(temporary_root_directory):]
        else:
            return ValueError("The reduce directory does not start by following the expected "
                              "format: %s \n", temporary_root_directory)

        final_result_directory = self._new_reduction_data_path(result_directory)
        final_log_directory = append_path(final_result_directory, ['reduction_log'])

        logger.info("Final Result Directory = %s", final_result_directory)
        logger.info("Final log directory: %s", final_log_directory)

        return final_result_directory, final_log_directory

    # pylint:disable=too-many-nested-blocks
    def reduce(self):
        """Start the reduction job."""
        # pylint: disable=too-many-nested-blocks
        logger.info("reduce started")
        self.message.software = self._get_mantid_version()

        try:
            # log and update AMQ message to reduction started
            self.send_reduction_started()

            # Specify instrument directories - if excitation instrument remove run_number from dir
            no_run_number_directory = False
            if self.instrument in MISC["excitation_instruments"]:
                no_run_number_directory = True

            instrument_output_directory = MISC["ceph_directory"] % (self.instrument,
                                                                    self.proposal,
                                                                    self.run_number)

            reduce_result_dir = self.specify_instrument_directories(
                instrument_output_directory=instrument_output_directory,
                no_run_number_directory=no_run_number_directory,
                temporary_directory=MISC["temp_root_directory"])

            if self.message.description is not None:
                logger.info("DESCRIPTION: %s", self.message.description)
            log_dir = reduce_result_dir + "/reduction_log/"

            # strip temp path off front of the temp directory to get the final archives directory
            final_result_dir, final_log_dir = self.create_final_result_and_log_directory(
                temporary_root_directory=MISC["temp_root_directory"],
                reduce_dir=reduce_result_dir)

            # Test path exists and access
            should_be_writeable = [reduce_result_dir, log_dir, final_result_dir, final_log_dir]
            should_be_readable = [self.data_file]

            # Try to create directory if does not exist
            self.create_directory(should_be_writeable)

            # Check permissions of paths which should be writeable and readable
            self.write_and_readability_checks(directory_list=should_be_writeable, read_write="W")
            self.write_and_readability_checks(directory_list=should_be_readable, read_write="R")

            self.message.reduction_data = []

            logger.info("----------------")
            logger.info("Reduction script: %s ...", self.reduction_script[:50])
            logger.info("Result dir: %s", reduce_result_dir)
            logger.info("Log dir: %s", log_dir)
            logger.info("Out log: %s",
                        self.create_log_path(file_name_with_extension="Script.out",
                                             log_directory=log_dir))
            logger.info("Datafile: %s", self.data_file)
            logger.info("----------------")

            logger.info("Reduction subprocess started.")
            logger.info(reduce_result_dir)
            out_directories = None

            try:
                with channels_redirected(self.create_log_path(file_name_with_extension="Script.out",
                                                              log_directory=log_dir),
                                         self.create_log_path(file_name_with_extension="Mantid.log",
                                                              log_directory=log_dir),
                                         self.reduction_log_stream):
                    # Load reduction script as a module. This works as long as reduce.py makes no
                    # assumption that it is in the same directory as reduce_vars, i.e., either it
                    # does not import it at all, or adds its location to os.path explicitly.

                    # Add Mantid path to system path so we can use Mantid to run the user's script
                    sys.path.append(MISC["mantid_path"])
                    reduce_script_location = self._load_reduction_script(self.instrument)
                    spec = imp.spec_from_file_location('reducescript', reduce_script_location)
                    reduce_script = imp.module_from_spec(spec)
                    spec.loader.exec_module(reduce_script)

                    try:
                        skip_numbers = reduce_script.SKIP_RUNS
                    except:
                        skip_numbers = []
                    if self.message.run_number not in skip_numbers:
                        reduce_script = self.replace_variables(reduce_script)
                        with TimeOut(MISC["script_timeout"]):
                            out_directories = reduce_script.main(input_file=str(self.data_file),
                                                                 output_dir=str(reduce_result_dir))
                    else:
                        self.message.message = "Run has been skipped in script"
            except Exception as exp:
                with open(self.create_log_path(file_name_with_extension="Script.out",
                                               log_directory=log_dir),
                          "a") as fle:
                    fle.writelines(str(exp) + "\n")
                    fle.write(traceback.format_exc())
                self.copy_temp_directory(reduce_result_dir, final_result_dir)
                self.delete_temp_directory(reduce_result_dir)

                # Parent except block will discard exception type, so format the type as a string
                if 'skip' in str(exp).lower():
                    raise SkippedRunException(exp)
                error_str = "Error in user reduction script: %s - %s" % (type(exp).__name__, exp)
                logger.error(traceback.format_exc())
                raise Exception(error_str)

            logger.info("Reduction subprocess completed.")
            logger.info("Additional save directories: %s", out_directories)

            self.copy_temp_directory(reduce_result_dir, final_result_dir)

            # If the reduce script specified some additional save directories, copy to there first
            if out_directories:
                if isinstance(out_directories, str):
                    self.copy_temp_directory(reduce_result_dir, out_directories)
                elif isinstance(out_directories, list):
                    for out_dir in out_directories:
                        if isinstance(out_dir, str):
                            self.copy_temp_directory(reduce_result_dir, out_dir)
                        else:
                            self.log_and_message(
                                "Optional output directories of reduce.py must be strings: %s" %
                                out_dir)
                else:
                    self.log_and_message("Optional output directories of reduce.py must be a string"
                                         " or list of stings: %s" % out_directories)

            # no longer a need for the temp directory used for storing of reduction results
            self.delete_temp_directory(reduce_result_dir)

        except SkippedRunException as skip_exception:
            logger.info("Run %s has been skipped on %s",
                        self.message.run_number, self.message.instrument)
            self.message.message = "Reduction Skipped: %s" % str(skip_exception)
        except Exception as exp:
            logger.error(traceback.format_exc())
            self.message.message = "REDUCTION Error: %s " % exp

        self.message.reduction_log = self.reduction_log_stream.getvalue()
        self.message.admin_log = self.admin_log_stream.getvalue()

        if self.message.message is not None:
            # This means an error has been produced somewhere
            try:
                if 'skip' in self.message.message.lower():
                    self._send_message_and_log(ACTIVEMQ_SETTINGS.reduction_skipped)
                else:
                    self._send_message_and_log(ACTIVEMQ_SETTINGS.reduction_error)

            except Exception as exp2:
                logger.info("Failed to send to queue! - %s - %s", exp2, repr(exp2))
            finally:
                logger.info("Reduction job failed")

        else:
            # reduction has successfully completed
            self.client.send(ACTIVEMQ_SETTINGS.reduction_complete, self.message)
            logger.info("Calling: %s\n%s",
                        ACTIVEMQ_SETTINGS.reduction_complete,
                        self.message.serialize(limit_reduction_script=True))
            logger.info("Reduction job successfully complete")

    @staticmethod
    def _get_mantid_version():
        """
        Attempt to get Mantid software version
        :return: (str) Mantid version or None if not found
        """
        if MISC["mantid_path"] not in sys.path:
            sys.path.append(MISC['mantid_path'])
        try:
            # pylint:disable=import-outside-toplevel
            import mantid
            return mantid.__version__
        except ImportError as excep:
            logger.error("Unable to discover Mantid version as: unable to import Mantid")
            logger.error(excep)
        return None

    def _new_reduction_data_path(self, path):
        """
        Creates a pathname for the reduction data, factoring in existing run data.
        :param path: Base path for the run data (should follow convention, without version number)
        :return: A pathname for the new reduction data
        """
        logger.info("_new_reduction_data_path argument: %s", path)
        # if there is an 'overwrite' key/member with a None/False value
        if not self.message.overwrite:
            if os.path.isdir(path):  # if the given path already exists..
                contents = os.listdir(path)
                highest_vers = -1
                for item in contents:  # ..for every item, if it's a dir and a int..
                    if os.path.isdir(os.path.join(path, item)):
                        try:  # ..store the highest int
                            vers = int(item)
                            highest_vers = max(highest_vers, vers)
                        except ValueError:
                            pass
                this_vers = highest_vers + 1
                return append_path(path, [str(this_vers)])
        # (else) if no overwrite, overwrite true, or the path doesn't exist: return version 0 path
        return append_path(path, "0")

    def _send_message_and_log(self, destination):
        """ Send reduction run to error. """
        logger.info("\nCalling " + destination + " --- " +
                    self.message.serialize(limit_reduction_script=True))
        self.client.send(destination, self.message)

    def copy_temp_directory(self, temp_result_dir, copy_destination):
        """
        Method that copies the temporary files held in results_directory to CEPH/archive, replacing
        old data if it exists.

        EXCITATION instrument are treated as a special case because they're done with run number
        sub-folders.
        """
        if os.path.isdir(copy_destination) \
                and self.instrument not in MISC["excitation_instruments"]:
            self._remove_directory(copy_destination)

        self.message.reduction_data.append(copy_destination)
        logger.info("Moving %s to %s", temp_result_dir, copy_destination)
        try:
            self._copy_tree(temp_result_dir, copy_destination)
        except Exception as exp:
            self.log_and_message("Unable to copy to %s - %s" % (copy_destination, exp))

    @staticmethod
    def delete_temp_directory(temp_result_dir):
        """ Remove temporary working directory """
        logger.info("Remove temp dir %s", temp_result_dir)
        try:
            shutil.rmtree(temp_result_dir, ignore_errors=True)
        except:
            logger.info("Unable to remove temporary directory - %s", temp_result_dir)

    def log_and_message(self, msg):
        """ Helper function to add text to the outgoing activemq message and to the info logs """
        logger.info(msg)
        if self.message.message == "" or self.message.message is None:
            # Only send back first message as there is a char limit
            self.message.message = msg

    def _remove_with_wait(self, remove_folder, full_path):
        """ Removes a folder or file and waits for it to be removed. """
        file_deleted = False
        for sleep in [0, 0.1, 0.2, 0.5, 1, 2, 5, 10, 20]:
            try:
                if remove_folder:
                    os.removedirs(full_path)
                else:
                    if os.path.isfile(full_path):
                        os.remove(full_path)
                        file_deleted = True
                    elif sleep == 20:
                        logger.warning("Unable to delete file %s, file could not be found",
                                       full_path)
                    elif file_deleted is True:
                        logger.debug("file %s has been successfully deleted",
                                     full_path)
                        break
            except OSError as exp:
                if exp.errno == errno.ENOENT:
                    # File has been deleted
                    break
            time.sleep(sleep)
        else:
            self.log_and_message("Failed to delete %s" % full_path)

    def _copy_tree(self, source, dest):
        """ Copy directory tree. """
        if not os.path.exists(dest):
            os.makedirs(dest)
        for item in os.listdir(source):
            src_path = os.path.join(source, item)
            dst_path = os.path.join(dest, item)
            if os.path.isdir(src_path):
                self._copy_tree(src_path, dst_path)
            elif not os.path.exists(dst_path) or \
                    os.stat(src_path).st_mtime - os.stat(dst_path).st_mtime > 1:
                shutil.copyfile(src_path, dst_path)

    def _remove_directory(self, directory):
        """
        Helper function to remove a directory. shutil.rmtree cannot be used as it is not robust
        enough when folders are open over the network.
        """
        try:
            for target_file in os.listdir(directory):
                full_path = os.path.join(directory, target_file)
                if os.path.isdir(full_path):
                    self._remove_directory(full_path)
                else:
                    if os.path.isfile(full_path):
                        self._remove_with_wait(False, full_path)
                    else:
                        logger.warning("Unable to find file %s.", full_path)
            self._remove_with_wait(True, directory)
        except Exception as exp:
            self.log_and_message("Unable to remove existing directory %s - %s" % (directory, exp))


def main():
    """ Main method. """
    queue_client = QueueClient()
    try:
        logger.info("PostProcessAdmin Connecting to ActiveMQ")
        queue_client.connect()
        logger.info("PostProcessAdmin Successfully Connected to ActiveMQ")

        destination, data = sys.argv[1:3]  # pylint: disable=unbalanced-tuple-unpacking
        message = Message()
        message.populate(data)
        logger.info("destination: %s", destination)
        logger.info("message: %s", message.serialize(limit_reduction_script=True))

        try:
            post_proc = PostProcessAdmin(message, queue_client)
            log_stream_handler = logging.StreamHandler(post_proc.admin_log_stream)
            logger.addHandler(log_stream_handler)
            if destination == '/queue/ReductionPending':
                post_proc.reduce()

        except ValueError as exp:
            message.message = str(exp)  # Note: I believe this should be .message
            logger.info("Message data error: %s", message.serialize(limit_reduction_script=True))
            raise

        except Exception as exp:
            logger.info("PostProcessAdmin error: %s", str(exp))
            raise

        finally:
            try:
                logger.removeHandler(log_stream_handler)
            except:
                pass

    except Exception as exp:
        logger.info("Something went wrong: %s", str(exp))
        try:
            queue_client.send(ACTIVEMQ_SETTINGS.reduction_error, message)
            logger.info("Called %s ---- %s", ACTIVEMQ_SETTINGS.reduction_error,
                        message.serialize(limit_reduction_script=True))
        finally:
            sys.exit()


if __name__ == "__main__":  # pragma : no cover
    main()<|MERGE_RESOLUTION|>--- conflicted
+++ resolved
@@ -180,11 +180,7 @@
         """ Returns the path of the reduction script for an instrument. """
         return os.path.join(self._reduction_script_location(instrument_name), 'reduce.py')
 
-<<<<<<< HEAD
-    def reduction_started(self):
-=======
     def send_reduction_started(self):
->>>>>>> 23271e68
         """Log and update AMQ message to reduction started"""
         logger.debug("Calling: %s\n%s",
                      ACTIVEMQ_SETTINGS.reduction_started,
@@ -220,7 +216,6 @@
         # Specify directories where autoreduction output will go
         return temporary_directory + instrument_output_directory
 
-<<<<<<< HEAD
     def create_log_path(self, file_name_with_extension, log_directory):
         """Create log file and place in reduction_log_directory
       :param file_name_with_extension: (string) file name and extension type
@@ -231,7 +226,7 @@
         log_and_err_name = f"RB_{self.proposal}_Run_{self.run_number}_"
 
         return Path(log_directory, log_and_err_name + file_name_with_extension)
-=======
+      
     def verify_directory_access(self, location, access_type):
         """
         Tests directory access for a given location and type of access
@@ -289,7 +284,6 @@
             logger.info("path %s does not exist. \n "
                         "Attempting to make path.", path)
             os.makedirs(path)
->>>>>>> 23271e68
 
     def create_final_result_and_log_directory(self, temporary_root_directory, reduce_dir):
         """
