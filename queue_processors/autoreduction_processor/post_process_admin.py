# ############################################################################### #
# Autoreduction Repository : https://github.com/ISISScientificComputing/autoreduce
#
# Copyright &copy; 2020 ISIS Rutherford Appleton Laboratory UKRI
# SPDX - License - Identifier: GPL-3.0-or-later
# ############################################################################### #
#!/usr/bin/env python
# pylint: disable=too-many-branches
# pylint: disable=broad-except
# pylint: disable=bare-except
# pylint: disable=too-many-statements
# pylint: disable=too-many-locals

"""
Post Process Administrator. It kicks off cataloging and reduction jobs.
"""
import io
import errno
import logging
import os
import shutil
import sys
import time
import types
import traceback
from contextlib import contextmanager
import importlib.util as imp

from sentry_sdk import init

# pylint:disable=no-name-in-module,import-error
from model.message.message import Message
from paths.path_manipulation import append_path
from queue_processors.autoreduction_processor.settings import MISC
from queue_processors.autoreduction_processor.autoreduction_logging_setup import logger
from queue_processors.autoreduction_processor.timeout import TimeOut
from utils.clients.queue_client import QueueClient
from utils.settings import ACTIVEMQ_SETTINGS

init('http://4b7c7658e2204228ad1cfd640f478857@172.16.114.151:9000/1')


class SkippedRunException(Exception):
    """
    Exception for runs that have been skipped
    Note: this is currently only the case for EnginX Event mode runs at ISIS
    """


@contextmanager
def channels_redirected(out_file, err_file, out_stream):
    """
    This context manager copies the file descriptor(fd) of stdout and stderr to the files given in
    out_file and err_file respectively. The fd is at the C level and so picks up data sent via
    Mantid. Both output streams are additionally also sent to out_stream.
    """
    old_stdout, old_stderr = sys.stdout, sys.stderr

    class MultipleChannels:
        # pylint: disable=expression-not-assigned
        """ Behaves like a stream object, but outputs to multiple streams."""
        def __init__(self, *streams):
            self.streams = streams

        def write(self, stream_message):
            """ Write to steams. """
            [stream.write(stream_message) for stream in self.streams]

        def flush(self):
            """ Flush streams. """
            [stream.flush() for stream in self.streams]

    def _redirect_channels(output_file, error_file):
        """ Redirect channels? """
        sys.stdout.flush(), sys.stderr.flush()  # pylint: disable=expression-not-assigned
        sys.stdout, sys.stderr = output_file, error_file

    with open(out_file, 'w') as out, open(err_file, 'w') as err:
        _redirect_channels(MultipleChannels(out, out_stream), MultipleChannels(err, out_stream))
        try:
            # allow code to be run with the redirected channels
            yield
        finally:
            _redirect_channels(old_stdout, old_stderr)  # restore stderr.


def windows_to_linux_path(path, temp_root_directory):
    """ Convert windows path to linux path. """
    # '\\isis\inst$\' maps to '/isis/'
    path = path.replace('\\\\isis\\inst$\\', '/isis/')
    path = path.replace('\\\\autoreduce\\data\\', temp_root_directory + '/data/')
    path = path.replace('\\', '/')
    return path


class PostProcessAdmin:
    """ Main class for the PostProcessAdmin """

    # pylint: disable=too-many-instance-attributes
    def __init__(self, message, client):
        logger.debug("Message data: %s", message.serialize(limit_reduction_script=True))

        self.message = message
        self.client = client

        self.reduction_log_stream = io.StringIO()
        self.admin_log_stream = io.StringIO()

        try:
            self.data_file = windows_to_linux_path(self.validate_input('data'),
                                                   MISC["temp_root_directory"])
            self.facility = self.validate_input('facility')
            self.instrument = self.validate_input('instrument').upper()
            self.proposal = str(int(self.validate_input('rb_number')))  # Integer-string validation
            self.run_number = str(int(self.validate_input('run_number')))
            self.reduction_script = self.validate_input('reduction_script')
            self.reduction_arguments = self.validate_input('reduction_arguments')
        except ValueError:
            logger.info('JSON data error', exc_info=True)
            raise

    def validate_input(self, attribute):
        """
        Validates the input message
        :param attribute: attribute to validate
        :return: The value of the key or raise an exception if none
        """
        attribute_dict = self.message.__dict__
        if attribute in attribute_dict and attribute_dict[attribute] is not None:
            value = attribute_dict[attribute]
            logger.debug("%s: %s", attribute, str(value)[:50])
            return value
        raise ValueError('%s is missing' % attribute)

    def replace_variables(self, reduce_script):
        """
        We mock up the web_var module according to what's expected. The scripts want standard_vars
        and advanced_vars, e.g.
        https://github.com/mantidproject/mantid/blob/master/scripts/Inelastic/Direct/ReductionWrapper.py
        """

        def merge_dicts(dict_name):
            """
            Merge self.reduction_arguments[dictName] into reduce_script.web_var[dictName],
            overwriting any key that exists in both with the value from sourceDict.
            """

            def merge_dict_to_name(dictionary_name, source_dict):
                """ Merge the two dictionaries. """
                old_dict = {}
                if hasattr(reduce_script.web_var, dictionary_name):
                    old_dict = getattr(reduce_script.web_var, dictionary_name)
                else:
                    pass
                old_dict.update(source_dict)
                setattr(reduce_script.web_var, dictionary_name, old_dict)

            def ascii_encode(var):
                """ ASCII encode var. """
                return var.encode('ascii', 'ignore') if type(var).__name__ == "unicode" else var

            encoded_dict = {k: ascii_encode(v) for k, v in
                            self.reduction_arguments[dict_name].items()}
            merge_dict_to_name(dict_name, encoded_dict)

        if not hasattr(reduce_script, "web_var"):
            reduce_script.web_var = types.ModuleType("reduce_vars")
        map(merge_dicts, ["standard_vars", "advanced_vars"])
        return reduce_script

    @staticmethod
    def _reduction_script_location(instrument_name):
        """ Returns the reduction script location. """
        return MISC["scripts_directory"] % instrument_name

    def _load_reduction_script(self, instrument_name):
        """ Returns the path of the reduction script for an instrument. """
        return os.path.join(self._reduction_script_location(instrument_name), 'reduce.py')

<<<<<<< HEAD
    @staticmethod
    def write_and_readability_checks(directory_list, read_write):
        """
        Check a list of N directories for write/readability
        :param directory_list: (list) directory list
        :param read_write: (str) Read=R, Write=W
        :return Error (Exception or ValueError) when something goes wrong
        """
        read_write = read_write.upper()
        read_write_map = {"R": "read", "W": "write"}
        try:
            read_write_map[read_write]
        except KeyError:
            raise KeyError("Invalid read or write input: %s "
                           "read_write argument must be either 'R' or 'W'", f"{read_write}")

        for location in directory_list:
            if not os.access(location, getattr(sys.modules[os.__name__], f"{read_write}_OK")):
                if not os.access(location, os.F_OK):
                    problem = "does not exist"
                else:
                    problem = "no %s access", read_write_map[read_write]
                raise OSError("Couldn't %s %s  -  %s" % (read_write_map[read_write],
                                                          location,
                                                          problem))
            else:
                return True

    def path_access_validate(self, should_be_writable, should_be_readable):
        """
        Test for access to result paths and raise exception and attempt re-run later if problem
        :param should_be_writable: (list)
        :param should_be_readable: (list)
        """
        try:
            # Try to make directories which should exist
            for path in filter(lambda p: not os.path.isdir(p), should_be_writable):
                os.makedirs(path)

            # Test if directories can be read from and written too, raising exception if failed
            if self.write_and_readability_checks(directory_list=should_be_writable, read_write='W'):
                logger.info("Successful test write to %s", should_be_writable)
            else:
                raise Exception

            if self.write_and_readability_checks(directory_list=should_be_readable, read_write='R'):
                logger.info("Successful test read to %s", should_be_readable)
            else:
                raise Exception

        except Exception as exp:
            # If we can't access now, we should abort the run, and tell the server that it
            # should be re-run at a later time.
            self.message.message = "Permission error: %s" % exp
            self.message.retry_in = 6 * 60 * 60  # 6 hours
            logger.error(traceback.format_exc())
            raise exp

=======
    def specify_instrument_directories(self,
                                       instrument_output_directory,
                                       no_run_number_directory,
                                       temporary_directory):
        """
        Specifies instrument directories, including removal of run_number folder
        if excitations instrument
        :param instrument_output_directory: (str) Ceph directory using instrument, proposal, run no
        :param no_run_number_directory: (bool) Determine whether or not to remove run no from dir
        :param temporary_directory: (str) Temp directory location (root)
        :return (str) Directories where Autoreduction should output
        """

        directory_list = [i for i in instrument_output_directory.split('/') if i]

        if directory_list[-1] != f"{self.run_number}":
            return ValueError("directory does not follow expected format "
                              "(instrument/RB_no/run_number) \n"
                              "format: \n"
                              "%s", instrument_output_directory)

        if no_run_number_directory is True:
            # Remove the run number folder at the end
            remove_run_number_directory = instrument_output_directory.rfind('/') + 1
            instrument_output_directory = instrument_output_directory[:remove_run_number_directory]

        # Specify directories where autoreduction output will go
        return temporary_directory + instrument_output_directory

    def reduction_started(self):
        """Log and update AMQ message to reduction started"""
        logger.debug("Calling: %s\n%s",
                     ACTIVEMQ_SETTINGS.reduction_started,
                     self.message.serialize(limit_reduction_script=True))
        self.client.send(ACTIVEMQ_SETTINGS.reduction_started, self.message)

    def create_final_result_and_log_directory(self, temporary_root_directory, reduce_dir):
        """
        Create final result and final log directories, stripping temporary path off of the
        front of temporary directories
        :param temporary_root_directory: (str) temporary root directory
        :param reduce_dir: (str) final reduce directory
        :return (tuple) - (str, str) final result and final log directory paths
        """

        # validate dir before slicing
        if reduce_dir.startswith(temporary_root_directory):
            result_directory = reduce_dir[len(temporary_root_directory):]
        else:
            return ValueError("The reduce directory does not start by following the expected "
                              "format: %s \n", temporary_root_directory)

        final_result_directory = self._new_reduction_data_path(result_directory)
        final_log_directory = append_path(final_result_directory, ['reduction_log'])

        logger.info("Final Result Directory = %s", final_result_directory)
        logger.info("Final log directory: %s", final_log_directory)

        return final_result_directory, final_log_directory

    # pylint:disable=too-many-nested-blocks
>>>>>>> cf6229fe
    def reduce(self):
        """Start the reduction job."""
        # pylint: disable=too-many-nested-blocks
        logger.info("reduce started")
        self.message.software = self._get_mantid_version()

        try:
            # log and update AMQ message to reduction started
            self.reduction_started()

            # Specify instrument directories - if excitation instrument remove run_number from dir
            no_run_number_directory = False
            if self.instrument in MISC["excitation_instruments"]:
                no_run_number_directory = True

            instrument_output_directory = MISC["ceph_directory"] % (self.instrument,
                                                                    self.proposal,
                                                                    self.run_number)

            reduce_result_dir = self.specify_instrument_directories(
                instrument_output_directory=instrument_output_directory,
                no_run_number_directory=no_run_number_directory,
                temporary_directory=MISC["temp_root_directory"])

            if self.message.description is not None:
                logger.info("DESCRIPTION: %s", self.message.description)
            log_dir = reduce_result_dir + "/reduction_log/"
            log_and_err_name = "RB" + self.proposal + "Run" + self.run_number
            script_out = os.path.join(log_dir, log_and_err_name + "Script.out")
            mantid_log = os.path.join(log_dir, log_and_err_name + "Mantid.log")

            # strip temp path off front of the temp directory to get the final archives directory
            final_result_dir, final_log_dir = self.create_final_result_and_log_directory(
                temporary_root_directory=MISC["temp_root_directory"],
                reduce_dir=reduce_result_dir)

            # Test path access
            self.path_access_validate(should_be_writable=[reduce_result_dir,
                                                          log_dir,
                                                          final_result_dir,
                                                          final_log_dir],
                                      should_be_readable=[self.data_file])

            self.message.reduction_data = []

            logger.info("----------------")
            logger.info("Reduction script: %s ...", self.reduction_script[:50])
            logger.info("Result dir: %s", reduce_result_dir)
            logger.info("Log dir: %s", log_dir)
            logger.info("Out log: %s", script_out)
            logger.info("Datafile: %s", self.data_file)
            logger.info("----------------")

            logger.info("Reduction subprocess started.")
            logger.info(reduce_result_dir)
            out_directories = None

            try:
                with channels_redirected(script_out, mantid_log, self.reduction_log_stream):
                    # Load reduction script as a module. This works as long as reduce.py makes no
                    # assumption that it is in the same directory as reduce_vars, i.e., either it
                    # does not import it at all, or adds its location to os.path explicitly.

                    # Add Mantid path to system path so we can use Mantid to run the user's script
                    sys.path.append(MISC["mantid_path"])
                    reduce_script_location = self._load_reduction_script(self.instrument)
                    spec = imp.spec_from_file_location('reducescript', reduce_script_location)
                    reduce_script = imp.module_from_spec(spec)
                    spec.loader.exec_module(reduce_script)

                    try:
                        skip_numbers = reduce_script.SKIP_RUNS
                    except:
                        skip_numbers = []
                    if self.message.run_number not in skip_numbers:
                        reduce_script = self.replace_variables(reduce_script)
                        with TimeOut(MISC["script_timeout"]):
                            out_directories = reduce_script.main(input_file=str(self.data_file),
                                                                 output_dir=str(reduce_result_dir))
                    else:
                        self.message.message = "Run has been skipped in script"
            except Exception as exp:
                with open(script_out, "a") as fle:
                    fle.writelines(str(exp) + "\n")
                    fle.write(traceback.format_exc())
                self.copy_temp_directory(reduce_result_dir, final_result_dir)
                self.delete_temp_directory(reduce_result_dir)

                # Parent except block will discard exception type, so format the type as a string
                if 'skip' in str(exp).lower():
                    raise SkippedRunException(exp)
                error_str = "Error in user reduction script: %s - %s" % (type(exp).__name__, exp)
                logger.error(traceback.format_exc())
                raise Exception(error_str)

            logger.info("Reduction subprocess completed.")
            logger.info("Additional save directories: %s", out_directories)

            self.copy_temp_directory(reduce_result_dir, final_result_dir)

            # If the reduce script specified some additional save directories, copy to there first
            if out_directories:
                if isinstance(out_directories, str):
                    self.copy_temp_directory(reduce_result_dir, out_directories)
                elif isinstance(out_directories, list):
                    for out_dir in out_directories:
                        if isinstance(out_dir, str):
                            self.copy_temp_directory(reduce_result_dir, out_dir)
                        else:
                            self.log_and_message(
                                "Optional output directories of reduce.py must be strings: %s" %
                                out_dir)
                else:
                    self.log_and_message("Optional output directories of reduce.py must be a string"
                                         " or list of stings: %s" % out_directories)

            # no longer a need for the temp directory used for storing of reduction results
            self.delete_temp_directory(reduce_result_dir)

        except SkippedRunException as skip_exception:
            logger.info("Run %s has been skipped on %s",
                        self.message.run_number, self.message.instrument)
            self.message.message = "Reduction Skipped: %s" % str(skip_exception)
        except Exception as exp:
            logger.error(traceback.format_exc())
            self.message.message = "REDUCTION Error: %s " % exp

        self.message.reduction_log = self.reduction_log_stream.getvalue()
        self.message.admin_log = self.admin_log_stream.getvalue()

        if self.message.message is not None:
            # This means an error has been produced somewhere
            try:
                if 'skip' in self.message.message.lower():
                    self._send_message_and_log(ACTIVEMQ_SETTINGS.reduction_skipped)
                else:
                    self._send_message_and_log(ACTIVEMQ_SETTINGS.reduction_error)

            except Exception as exp2:
                logger.info("Failed to send to queue! - %s - %s", exp2, repr(exp2))
            finally:
                logger.info("Reduction job failed")

        else:
            # reduction has successfully completed
            self.client.send(ACTIVEMQ_SETTINGS.reduction_complete, self.message)
            logger.info("Calling: %s\n%s",
                        ACTIVEMQ_SETTINGS.reduction_complete,
                        self.message.serialize(limit_reduction_script=True))
            logger.info("Reduction job successfully complete")

    @staticmethod
    def _get_mantid_version():
        """
        Attempt to get Mantid software version
        :return: (str) Mantid version or None if not found
        """
        if MISC["mantid_path"] not in sys.path:
            sys.path.append(MISC['mantid_path'])
        try:
            # pylint:disable=import-outside-toplevel
            import mantid
            return mantid.__version__
        except ImportError as excep:
            logger.error("Unable to discover Mantid version as: unable to import Mantid")
            logger.error(excep)
        return None

    def _new_reduction_data_path(self, path):
        """
        Creates a pathname for the reduction data, factoring in existing run data.
        :param path: Base path for the run data (should follow convention, without version number)
        :return: A pathname for the new reduction data
        """
        logger.info("_new_reduction_data_path argument: %s", path)
        # if there is an 'overwrite' key/member with a None/False value
        if not self.message.overwrite:
            if os.path.isdir(path):           # if the given path already exists..
                contents = os.listdir(path)
                highest_vers = -1
                for item in contents:         # ..for every item, if it's a dir and a int..
                    if os.path.isdir(os.path.join(path, item)):
                        try:                  # ..store the highest int
                            vers = int(item)
                            highest_vers = max(highest_vers, vers)
                        except ValueError:
                            pass
                this_vers = highest_vers + 1
                return append_path(path, [str(this_vers)])
        # (else) if no overwrite, overwrite true, or the path doesn't exist: return version 0 path
        return append_path(path, "0")

    def _send_message_and_log(self, destination):
        """ Send reduction run to error. """
        logger.info("\nCalling " + destination + " --- " +
                    self.message.serialize(limit_reduction_script=True))
        self.client.send(destination, self.message)

    def copy_temp_directory(self, temp_result_dir, copy_destination):
        """
        Method that copies the temporary files held in results_directory to CEPH/archive, replacing
        old data if it exists.

        EXCITATION instrument are treated as a special case because they're done with run number
        sub-folders.
        """
        if os.path.isdir(copy_destination) \
                and self.instrument not in MISC["excitation_instruments"]:
            self._remove_directory(copy_destination)

        self.message.reduction_data.append(copy_destination)
        logger.info("Moving %s to %s", temp_result_dir, copy_destination)
        try:
            self._copy_tree(temp_result_dir, copy_destination)
        except Exception as exp:
            self.log_and_message("Unable to copy to %s - %s" % (copy_destination, exp))

    @staticmethod
    def delete_temp_directory(temp_result_dir):
        """ Remove temporary working directory """
        logger.info("Remove temp dir %s", temp_result_dir)
        try:
            shutil.rmtree(temp_result_dir, ignore_errors=True)
        except:
            logger.info("Unable to remove temporary directory - %s", temp_result_dir)

    def log_and_message(self, msg):
        """ Helper function to add text to the outgoing activemq message and to the info logs """
        logger.info(msg)
        if self.message.message == "" or self.message.message is None:
            # Only send back first message as there is a char limit
            self.message.message = msg

    def _remove_with_wait(self, remove_folder, full_path):
        """ Removes a folder or file and waits for it to be removed. """
        file_deleted = False
        for sleep in [0, 0.1, 0.2, 0.5, 1, 2, 5, 10, 20]:
            try:
                if remove_folder:
                    os.removedirs(full_path)
                else:
                    if os.path.isfile(full_path):
                        os.remove(full_path)
                        file_deleted = True
                    elif sleep == 20:
                        logger.warning("Unable to delete file %s, file could not be found",
                                       full_path)
                    elif file_deleted is True:
                        logger.debug("file %s has been successfully deleted",
                                     full_path)
                        break
            except OSError as exp:
                if exp.errno == errno.ENOENT:
                    # File has been deleted
                    break
            time.sleep(sleep)
        else:
            self.log_and_message("Failed to delete %s" % full_path)

    def _copy_tree(self, source, dest):
        """ Copy directory tree. """
        if not os.path.exists(dest):
            os.makedirs(dest)
        for item in os.listdir(source):
            src_path = os.path.join(source, item)
            dst_path = os.path.join(dest, item)
            if os.path.isdir(src_path):
                self._copy_tree(src_path, dst_path)
            elif not os.path.exists(dst_path) or \
                                    os.stat(src_path).st_mtime - os.stat(dst_path).st_mtime > 1:
                shutil.copyfile(src_path, dst_path)

    def _remove_directory(self, directory):
        """
        Helper function to remove a directory. shutil.rmtree cannot be used as it is not robust
        enough when folders are open over the network.
        """
        try:
            for target_file in os.listdir(directory):
                full_path = os.path.join(directory, target_file)
                if os.path.isdir(full_path):
                    self._remove_directory(full_path)
                else:
                    if os.path.isfile(full_path):
                        self._remove_with_wait(False, full_path)
                    else:
                        logger.warning("Unable to find file %s.", full_path)
            self._remove_with_wait(True, directory)
        except Exception as exp:
            self.log_and_message("Unable to remove existing directory %s - %s" % (directory, exp))


def main():
    """ Main method. """
    queue_client = QueueClient()
    try:
        logger.info("PostProcessAdmin Connecting to ActiveMQ")
        queue_client.connect()
        logger.info("PostProcessAdmin Successfully Connected to ActiveMQ")

        destination, data = sys.argv[1:3]  # pylint: disable=unbalanced-tuple-unpacking
        message = Message()
        message.populate(data)
        logger.info("destination: %s", destination)
        logger.info("message: %s", message.serialize(limit_reduction_script=True))

        try:
            post_proc = PostProcessAdmin(message, queue_client)
            log_stream_handler = logging.StreamHandler(post_proc.admin_log_stream)
            logger.addHandler(log_stream_handler)
            if destination == '/queue/ReductionPending':
                post_proc.reduce()

        except ValueError as exp:
            message.message = str(exp)  # Note: I believe this should be .message
            logger.info("Message data error: %s", message.serialize(limit_reduction_script=True))
            raise

        except Exception as exp:
            logger.info("PostProcessAdmin error: %s", str(exp))
            raise

        finally:
            try:
                logger.removeHandler(log_stream_handler)
            except:
                pass

    except Exception as exp:
        logger.info("Something went wrong: %s", str(exp))
        try:
            queue_client.send(ACTIVEMQ_SETTINGS.reduction_error, message)
            logger.info("Called %s ---- %s", ACTIVEMQ_SETTINGS.reduction_error,
                        message.serialize(limit_reduction_script=True))
        finally:
            sys.exit()


if __name__ == "__main__":  # pragma : no cover
    main()<|MERGE_RESOLUTION|>--- conflicted
+++ resolved
@@ -177,7 +177,42 @@
         """ Returns the path of the reduction script for an instrument. """
         return os.path.join(self._reduction_script_location(instrument_name), 'reduce.py')
 
-<<<<<<< HEAD
+    def reduction_started(self):
+        """Log and update AMQ message to reduction started"""
+        logger.debug("Calling: %s\n%s",
+                     ACTIVEMQ_SETTINGS.reduction_started,
+                     self.message.serialize(limit_reduction_script=True))
+        self.client.send(ACTIVEMQ_SETTINGS.reduction_started, self.message)
+    
+    def specify_instrument_directories(self,
+                                       instrument_output_directory,
+                                       no_run_number_directory,
+                                       temporary_directory):
+        """
+        Specifies instrument directories, including removal of run_number folder
+        if excitations instrument
+        :param instrument_output_directory: (str) Ceph directory using instrument, proposal, run no
+        :param no_run_number_directory: (bool) Determine whether or not to remove run no from dir
+        :param temporary_directory: (str) Temp directory location (root)
+        :return (str) Directories where Autoreduction should output
+        """
+
+        directory_list = [i for i in instrument_output_directory.split('/') if i]
+
+        if directory_list[-1] != f"{self.run_number}":
+            return ValueError("directory does not follow expected format "
+                              "(instrument/RB_no/run_number) \n"
+                              "format: \n"
+                              "%s", instrument_output_directory)
+
+        if no_run_number_directory is True:
+            # Remove the run number folder at the end
+            remove_run_number_directory = instrument_output_directory.rfind('/') + 1
+            instrument_output_directory = instrument_output_directory[:remove_run_number_directory]
+
+        # Specify directories where autoreduction output will go
+        return temporary_directory + instrument_output_directory
+    
     @staticmethod
     def write_and_readability_checks(directory_list, read_write):
         """
@@ -236,43 +271,6 @@
             logger.error(traceback.format_exc())
             raise exp
 
-=======
-    def specify_instrument_directories(self,
-                                       instrument_output_directory,
-                                       no_run_number_directory,
-                                       temporary_directory):
-        """
-        Specifies instrument directories, including removal of run_number folder
-        if excitations instrument
-        :param instrument_output_directory: (str) Ceph directory using instrument, proposal, run no
-        :param no_run_number_directory: (bool) Determine whether or not to remove run no from dir
-        :param temporary_directory: (str) Temp directory location (root)
-        :return (str) Directories where Autoreduction should output
-        """
-
-        directory_list = [i for i in instrument_output_directory.split('/') if i]
-
-        if directory_list[-1] != f"{self.run_number}":
-            return ValueError("directory does not follow expected format "
-                              "(instrument/RB_no/run_number) \n"
-                              "format: \n"
-                              "%s", instrument_output_directory)
-
-        if no_run_number_directory is True:
-            # Remove the run number folder at the end
-            remove_run_number_directory = instrument_output_directory.rfind('/') + 1
-            instrument_output_directory = instrument_output_directory[:remove_run_number_directory]
-
-        # Specify directories where autoreduction output will go
-        return temporary_directory + instrument_output_directory
-
-    def reduction_started(self):
-        """Log and update AMQ message to reduction started"""
-        logger.debug("Calling: %s\n%s",
-                     ACTIVEMQ_SETTINGS.reduction_started,
-                     self.message.serialize(limit_reduction_script=True))
-        self.client.send(ACTIVEMQ_SETTINGS.reduction_started, self.message)
-
     def create_final_result_and_log_directory(self, temporary_root_directory, reduce_dir):
         """
         Create final result and final log directories, stripping temporary path off of the
@@ -298,7 +296,7 @@
         return final_result_directory, final_log_directory
 
     # pylint:disable=too-many-nested-blocks
->>>>>>> cf6229fe
+
     def reduce(self):
         """Start the reduction job."""
         # pylint: disable=too-many-nested-blocks
