--- conflicted
+++ resolved
@@ -177,7 +177,7 @@
         """ Returns the path of the reduction script for an instrument. """
         return os.path.join(self._reduction_script_location(instrument_name), 'reduce.py')
 
-<<<<<<< HEAD
+
     def specify_instrument_directories(self,
                                        instrument_output_directory,
                                        excitations,
@@ -193,14 +193,14 @@
 
         # Specify directories where autoreduction output will go
         return temporary_directory + instrument_output_directory
-=======
+
     def reduction_started(self):
         """Log and update AMQ message to reduction started"""
         logger.debug("Calling: %s\n%s",
                      ACTIVEMQ_SETTINGS.reduction_started,
                      self.message.serialize(limit_reduction_script=True))
         self.client.send(ACTIVEMQ_SETTINGS.reduction_started, self.message)
->>>>>>> ab8aabc8
+
 
     def reduce(self):
         """ Start the reduction job.  """
