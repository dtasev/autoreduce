# ############################################################################### #
# Autoreduction Repository : https://github.com/ISISScientificComputing/autoreduce
#
# Copyright &copy; 2020 ISIS Rutherford Appleton Laboratory UKRI
# SPDX - License - Identifier: GPL-3.0-or-later
# ############################################################################### #
#!/usr/bin/env python
# pylint: disable=too-many-branches
# pylint: disable=broad-except
# pylint: disable=bare-except
# pylint: disable=too-many-statements
# pylint: disable=too-many-locals

"""
Post Process Administrator. It kicks off cataloging and reduction jobs.
"""
import io
import errno
import logging
import os
import shutil
import sys
import time
import types
import traceback
from contextlib import contextmanager
import importlib.util as imp

from sentry_sdk import init

# pylint:disable=no-name-in-module,import-error
from model.message.job import Message
from paths.path_manipulation import append_path
from queue_processors.autoreduction_processor.settings import MISC
from queue_processors.autoreduction_processor.autoreduction_logging_setup import logger
from queue_processors.autoreduction_processor.timeout import TimeOut
from utils.clients.queue_client import QueueClient
from utils.settings import ACTIVEMQ_SETTINGS

init('http://4b7c7658e2204228ad1cfd640f478857@172.16.114.151:9000/1')


class SkippedRunException(Exception):
    """
    Exception for runs that have been skipped
    Note: this is currently only the case for EnginX Event mode runs at ISIS
    """


@contextmanager
def channels_redirected(out_file, err_file, out_stream):
    """
    This context manager copies the file descriptor(fd) of stdout and stderr to the files given in
    out_file and err_file respectively. The fd is at the C level and so picks up data sent via
    Mantid. Both output streams are additionally also sent to out_stream.
    """
    old_stdout, old_stderr = sys.stdout, sys.stderr

    class MultipleChannels:
        # pylint: disable=expression-not-assigned
        """ Behaves like a stream object, but outputs to multiple streams."""
        def __init__(self, *streams):
            self.streams = streams

        def write(self, stream_message):
            """ Write to steams. """
            [stream.write(stream_message) for stream in self.streams]

        def flush(self):
            """ Flush streams. """
            [stream.flush() for stream in self.streams]

    def _redirect_channels(output_file, error_file):
        """ Redirect channels? """
        sys.stdout.flush(), sys.stderr.flush()  # pylint: disable=expression-not-assigned
        sys.stdout, sys.stderr = output_file, error_file

    with open(out_file, 'w') as out, open(err_file, 'w') as err:
        _redirect_channels(MultipleChannels(out, out_stream), MultipleChannels(err, out_stream))
        try:
            # allow code to be run with the redirected channels
            yield
        finally:
            _redirect_channels(old_stdout, old_stderr)  # restore stderr.


def windows_to_linux_path(path, temp_root_directory):
    """ Convert windows path to linux path. """
    # '\\isis\inst$\' maps to '/isis/'
    path = path.replace('\\\\isis\\inst$\\', '/isis/')
    path = path.replace('\\\\autoreduce\\data\\', temp_root_directory + '/data/')
    path = path.replace('\\', '/')
    return path


class PostProcessAdmin:
    """ Main class for the PostProcessAdmin """

    # pylint: disable=too-many-instance-attributes
    def __init__(self, message, client):
        logger.debug("Message data: %s", message.serialize(limit_reduction_script=True))

        self.message = message
        self.client = client

        self.reduction_log_stream = io.StringIO()
        self.admin_log_stream = io.StringIO()

        try:
            self.data_file = windows_to_linux_path(self.validate_input('data'),
                                                   MISC["temp_root_directory"])
            self.facility = self.validate_input('facility')
            self.instrument = self.validate_input('instrument').upper()
            self.proposal = str(int(self.validate_input('rb_number')))  # Integer-string validation
            self.run_number = str(int(self.validate_input('run_number')))
            self.reduction_script = self.validate_input('reduction_script')
            self.reduction_arguments = self.validate_input('reduction_arguments')
        except ValueError:
            logger.info('JSON data error', exc_info=True)
            raise

    def validate_input(self, attribute):
        """
        Validates the input message
        :param attribute: attribute to validate
        :return: The value of the key or raise an exception if none
        """
        attribute_dict = self.message.__dict__
        if attribute in attribute_dict and attribute_dict[attribute] is not None:
            value = attribute_dict[attribute]
            logger.debug("%s: %s", attribute, str(value)[:50])
            return value
        raise ValueError('%s is missing' % attribute)

    def replace_variables(self, reduce_script):
        """
        We mock up the web_var module according to what's expected. The scripts want standard_vars
        and advanced_vars, e.g.
        https://github.com/mantidproject/mantid/blob/master/scripts/Inelastic/Direct/ReductionWrapper.py
        """

        def merge_dicts(dict_name):
            """
            Merge self.reduction_arguments[dictName] into reduce_script.web_var[dictName],
            overwriting any key that exists in both with the value from sourceDict.
            """

            def merge_dict_to_name(dictionary_name, source_dict):
                """ Merge the two dictionaries. """
                old_dict = {}
                if hasattr(reduce_script.web_var, dictionary_name):
                    old_dict = getattr(reduce_script.web_var, dictionary_name)
                else:
                    pass
                old_dict.update(source_dict)
                setattr(reduce_script.web_var, dictionary_name, old_dict)

            def ascii_encode(var):
                """ ASCII encode var. """
                return var.encode('ascii', 'ignore') if type(var).__name__ == "unicode" else var

            encoded_dict = {k: ascii_encode(v) for k, v in
                            self.reduction_arguments[dict_name].items()}
            merge_dict_to_name(dict_name, encoded_dict)

        if not hasattr(reduce_script, "web_var"):
            reduce_script.web_var = types.ModuleType("reduce_vars")
        map(merge_dicts, ["standard_vars", "advanced_vars"])
        return reduce_script

    @staticmethod
    def _reduction_script_location(instrument_name):
        """ Returns the reduction script location. """
        return MISC["scripts_directory"] % instrument_name

    def _load_reduction_script(self, instrument_name):
        """ Returns the path of the reduction script for an instrument. """
        return os.path.join(self._reduction_script_location(instrument_name), 'reduce.py')

<<<<<<< HEAD
    def result_and_log_directory(self, root_directory_dict, reduce_dir, log_dir):
        """
        Create final result and final log directories, stripping temporary path off of the
        front of temporary directories
        :param root_directory_dict: (str) temporary root directory
        :param reduce_dir: (str) final reduce directory
        :param log_dir: (str) final log directory
        :return (str, str) final result and final log directory paths
        """

        # validate dir before slicing
        if reduce_dir.startswith(root_directory_dict):
            result_directory = reduce_dir[len(root_directory_dict):]
            log_directory = log_dir[len(root_directory_dict):]


        final_result_directory = self._new_reduction_data_path(result_directory)
        final_log_directory = append_path(final_result_directory, ['reduction_log'])

        logger.info("Final Result Directory = %s", final_result_directory)
        logger.info("Final log directory: %s", log_directory)

        return final_result_directory, final_log_directory
=======
    def reduction_started(self):
        """Log and update AMQ message to reduction started"""
        logger.debug("Calling: %s\n%s",
                     ACTIVEMQ_SETTINGS.reduction_started,
                     self.message.serialize(limit_reduction_script=True))
        self.client.send(ACTIVEMQ_SETTINGS.reduction_started, self.message)
>>>>>>> 1ed39b25

    def reduce(self):
        """ Start the reduction job.  """
        # pylint: disable=too-many-nested-blocks
        logger.info("reduce started")
        self.message.software = self._get_mantid_version()

        try:
            # log and update AMQ message to reduction started
            self.reduction_started()

            # Specify instrument directory
            instrument_output_dir = MISC["ceph_directory"] % (self.instrument,
                                                              self.proposal,
                                                              self.run_number)

            if self.instrument in MISC["excitation_instruments"]:
                # Excitations would like to remove the run number folder at the end
                instrument_output_dir = instrument_output_dir[:instrument_output_dir.rfind('/') + 1]

            # Specify directories where autoreduction output will go
            reduce_result_dir = MISC["temp_root_directory"] + instrument_output_dir

            if self.message.description is not None:
                logger.info("DESCRIPTION: %s", self.message.description)
            log_dir = reduce_result_dir + "/reduction_log/"
            log_and_err_name = "RB" + self.proposal + "Run" + self.run_number
            script_out = os.path.join(log_dir, log_and_err_name + "Script.out")
            mantid_log = os.path.join(log_dir, log_and_err_name + "Mantid.log")

            # strip temp path off front of the temp directory to get the final archives directory
            final_result_dir, final_log_dir = self.result_and_log_directory(
                root_directory_dict=MISC["temp_root_directory"],
                reduce_dir=reduce_result_dir,
                log_dir=log_dir)

            # test for access to result paths
            try:
                should_be_writable = [reduce_result_dir, log_dir, final_result_dir, final_log_dir]
                should_be_readable = [self.data_file]

                # try to make directories which should exist
                for path in filter(lambda p: not os.path.isdir(p), should_be_writable):
                    os.makedirs(path)

                for location in should_be_writable:
                    if not os.access(location, os.W_OK):
                        if not os.access(location, os.F_OK):
                            problem = "does not exist"
                        else:
                            problem = "no write access"
                        raise Exception("Couldn't write to %s  -  %s" % (location, problem))

                for location in should_be_readable:
                    if not os.access(location, os.R_OK):
                        if not os.access(location, os.F_OK):
                            problem = "does not exist"
                        else:
                            problem = "no read access"
                        raise Exception("Couldn't read %s  -  %s" % (location, problem))

            except Exception as exp:
                # if we can't access now, we should abort the run, and tell the server that it
                # should be re-run at a later time.
                self.message.message = "Permission error: %s" % exp
                self.message.retry_in = 6 * 60 * 60  # 6 hours
                logger.error(traceback.format_exc())
                raise exp

            self.message.reduction_data = []

            logger.info("----------------")
            logger.info("Reduction script: %s ...", self.reduction_script[:50])
            logger.info("Result dir: %s", reduce_result_dir)
            logger.info("Log dir: %s", log_dir)
            logger.info("Out log: %s", script_out)
            logger.info("Datafile: %s", self.data_file)
            logger.info("----------------")

            logger.info("Reduction subprocess started.")
            logger.info(reduce_result_dir)
            out_directories = None

            try:
                with channels_redirected(script_out, mantid_log, self.reduction_log_stream):
                    # Load reduction script as a module. This works as long as reduce.py makes no
                    # assumption that it is in the same directory as reduce_vars, i.e., either it
                    # does not import it at all, or adds its location to os.path explicitly.

                    # Add Mantid path to system path so we can use Mantid to run the user's script
                    sys.path.append(MISC["mantid_path"])
                    reduce_script_location = self._load_reduction_script(self.instrument)
                    spec = imp.spec_from_file_location('reducescript', reduce_script_location)
                    reduce_script = imp.module_from_spec(spec)
                    spec.loader.exec_module(reduce_script)

                    try:
                        skip_numbers = reduce_script.SKIP_RUNS
                    except:
                        skip_numbers = []
                    if self.message.run_number not in skip_numbers:
                        reduce_script = self.replace_variables(reduce_script)
                        with TimeOut(MISC["script_timeout"]):
                            out_directories = reduce_script.main(input_file=str(self.data_file),
                                                                 output_dir=str(reduce_result_dir))
                    else:
                        self.message.message = "Run has been skipped in script"
            except Exception as exp:
                with open(script_out, "a") as fle:
                    fle.writelines(str(exp) + "\n")
                    fle.write(traceback.format_exc())
                self.copy_temp_directory(reduce_result_dir, final_result_dir)
                self.delete_temp_directory(reduce_result_dir)

                # Parent except block will discard exception type, so format the type as a string
                if 'skip' in str(exp).lower():
                    raise SkippedRunException(exp)
                error_str = "Error in user reduction script: %s - %s" % (type(exp).__name__, exp)
                logger.error(traceback.format_exc())
                raise Exception(error_str)

            logger.info("Reduction subprocess completed.")
            logger.info("Additional save directories: %s", out_directories)

            self.copy_temp_directory(reduce_result_dir, final_result_dir)

            # If the reduce script specified some additional save directories, copy to there first
            if out_directories:
                if isinstance(out_directories, str):
                    self.copy_temp_directory(reduce_result_dir, out_directories)
                elif isinstance(out_directories, list):
                    for out_dir in out_directories:
                        if isinstance(out_dir, str):
                            self.copy_temp_directory(reduce_result_dir, out_dir)
                        else:
                            self.log_and_message(
                                "Optional output directories of reduce.py must be strings: %s" %
                                out_dir)
                else:
                    self.log_and_message("Optional output directories of reduce.py must be a string"
                                         " or list of stings: %s" % out_directories)

            # no longer a need for the temp directory used for storing of reduction results
            self.delete_temp_directory(reduce_result_dir)

        except SkippedRunException as skip_exception:
            logger.info("Run %s has been skipped on %s",
                        self.message.run_number, self.message.instrument)
            self.message.message = "Reduction Skipped: %s" % str(skip_exception)
        except Exception as exp:
            logger.error(traceback.format_exc())
            self.message.message = "REDUCTION Error: %s " % exp

        self.message.reduction_log = self.reduction_log_stream.getvalue()
        self.message.admin_log = self.admin_log_stream.getvalue()

        if self.message.message is not None:
            # This means an error has been produced somewhere
            try:
                if 'skip' in self.message.message.lower():
                    self._send_message_and_log(ACTIVEMQ_SETTINGS.reduction_skipped)
                else:
                    self._send_message_and_log(ACTIVEMQ_SETTINGS.reduction_error)

            except Exception as exp2:
                logger.info("Failed to send to queue! - %s - %s", exp2, repr(exp2))
            finally:
                logger.info("Reduction job failed")

        else:
            # reduction has successfully completed
            self.client.send(ACTIVEMQ_SETTINGS.reduction_complete, self.message)
            logger.info("Calling: %s\n%s",
                        ACTIVEMQ_SETTINGS.reduction_complete,
                        self.message.serialize(limit_reduction_script=True))
            logger.info("Reduction job successfully complete")

    @staticmethod
    def _get_mantid_version():
        """
        Attempt to get Mantid software version
        :return: (str) Mantid version or None if not found
        """
        if MISC["mantid_path"] not in sys.path:
            sys.path.append(MISC['mantid_path'])
        try:
            # pylint:disable=import-outside-toplevel
            import mantid
            return mantid.__version__
        except ImportError as excep:
            logger.error("Unable to discover Mantid version as: unable to import Mantid")
            logger.error(excep)
        return None

    def _new_reduction_data_path(self, path):
        """
        Creates a pathname for the reduction data, factoring in existing run data.
        :param path: Base path for the run data (should follow convention, without version number)
        :return: A pathname for the new reduction data
        """
        logger.info("_new_reduction_data_path argument: %s", path)
        # if there is an 'overwrite' key/member with a None/False value
        if not self.message.overwrite:
            if os.path.isdir(path):           # if the given path already exists..
                contents = os.listdir(path)
                highest_vers = -1
                for item in contents:         # ..for every item, if it's a dir and a int..
                    if os.path.isdir(os.path.join(path, item)):
                        try:                  # ..store the highest int
                            vers = int(item)
                            highest_vers = max(highest_vers, vers)
                        except ValueError:
                            pass
                this_vers = highest_vers + 1
                return append_path(path, [str(this_vers)])
        # (else) if no overwrite, overwrite true, or the path doesn't exist: return version 0 path
        return append_path(path, "0")

    def _send_message_and_log(self, destination):
        """ Send reduction run to error. """
        logger.info("\nCalling " + destination + " --- " +
                    self.message.serialize(limit_reduction_script=True))
        self.client.send(destination, self.message)

    def copy_temp_directory(self, temp_result_dir, copy_destination):
        """
        Method that copies the temporary files held in results_directory to CEPH/archive, replacing
        old data if it exists.

        EXCITATION instrument are treated as a special case because they're done with run number
        sub-folders.
        """
        if os.path.isdir(copy_destination) \
                and self.instrument not in MISC["excitation_instruments"]:
            self._remove_directory(copy_destination)

        self.message.reduction_data.append(copy_destination)
        logger.info("Moving %s to %s", temp_result_dir, copy_destination)
        try:
            self._copy_tree(temp_result_dir, copy_destination)
        except Exception as exp:
            self.log_and_message("Unable to copy to %s - %s" % (copy_destination, exp))

    @staticmethod
    def delete_temp_directory(temp_result_dir):
        """ Remove temporary working directory """
        logger.info("Remove temp dir %s", temp_result_dir)
        try:
            shutil.rmtree(temp_result_dir, ignore_errors=True)
        except:
            logger.info("Unable to remove temporary directory - %s", temp_result_dir)

    def log_and_message(self, msg):
        """ Helper function to add text to the outgoing activemq message and to the info logs """
        logger.info(msg)
        if self.message.message == "" or self.message.message is None:
            # Only send back first message as there is a char limit
            self.message.message = msg

    def _remove_with_wait(self, remove_folder, full_path):
        """ Removes a folder or file and waits for it to be removed. """
        file_deleted = False
        for sleep in [0, 0.1, 0.2, 0.5, 1, 2, 5, 10, 20]:
            try:
                if remove_folder:
                    os.removedirs(full_path)
                else:
                    if os.path.isfile(full_path):
                        os.remove(full_path)
                        file_deleted = True
                    elif sleep == 20:
                        logger.warning("Unable to delete file %s, file could not be found",
                                       full_path)
                    elif file_deleted is True:
                        logger.debug("file %s has been successfully deleted",
                                     full_path)
                        break
            except OSError as exp:
                if exp.errno == errno.ENOENT:
                    # File has been deleted
                    break
            time.sleep(sleep)
        else:
            self.log_and_message("Failed to delete %s" % full_path)

    def _copy_tree(self, source, dest):
        """ Copy directory tree. """
        if not os.path.exists(dest):
            os.makedirs(dest)
        for item in os.listdir(source):
            src_path = os.path.join(source, item)
            dst_path = os.path.join(dest, item)
            if os.path.isdir(src_path):
                self._copy_tree(src_path, dst_path)
            elif not os.path.exists(dst_path) or \
                                    os.stat(src_path).st_mtime - os.stat(dst_path).st_mtime > 1:
                shutil.copyfile(src_path, dst_path)

    def _remove_directory(self, directory):
        """
        Helper function to remove a directory. shutil.rmtree cannot be used as it is not robust
        enough when folders are open over the network.
        """
        try:
            for target_file in os.listdir(directory):
                full_path = os.path.join(directory, target_file)
                if os.path.isdir(full_path):
                    self._remove_directory(full_path)
                else:
                    if os.path.isfile(full_path):
                        self._remove_with_wait(False, full_path)
                    else:
                        logger.warning("Unable to find file %s.", full_path)
            self._remove_with_wait(True, directory)
        except Exception as exp:
            self.log_and_message("Unable to remove existing directory %s - %s" % (directory, exp))


def main():
    """ Main method. """
    queue_client = QueueClient()
    try:
        logger.info("PostProcessAdmin Connecting to ActiveMQ")
        queue_client.connect()
        logger.info("PostProcessAdmin Successfully Connected to ActiveMQ")

        destination, data = sys.argv[1:3]  # pylint: disable=unbalanced-tuple-unpacking
        message = Message()
        message.populate(data)
        logger.info("destination: %s", destination)
        logger.info("message: %s", message.serialize(limit_reduction_script=True))

        try:
            post_proc = PostProcessAdmin(message, queue_client)
            log_stream_handler = logging.StreamHandler(post_proc.admin_log_stream)
            logger.addHandler(log_stream_handler)
            if destination == '/queue/ReductionPending':
                post_proc.reduce()

        except ValueError as exp:
            message.message = str(exp)  # Note: I believe this should be .message
            logger.info("Message data error: %s", message.serialize(limit_reduction_script=True))
            raise

        except Exception as exp:
            logger.info("PostProcessAdmin error: %s", str(exp))
            raise

        finally:
            try:
                logger.removeHandler(log_stream_handler)
            except:
                pass

    except Exception as exp:
        logger.info("Something went wrong: %s", str(exp))
        try:
            queue_client.send(ACTIVEMQ_SETTINGS.reduction_error, message)
            logger.info("Called %s ---- %s", ACTIVEMQ_SETTINGS.reduction_error,
                        message.serialize(limit_reduction_script=True))
        finally:
            sys.exit()


if __name__ == "__main__":  # pragma : no cover
    main()<|MERGE_RESOLUTION|>--- conflicted
+++ resolved
@@ -177,7 +177,13 @@
         """ Returns the path of the reduction script for an instrument. """
         return os.path.join(self._reduction_script_location(instrument_name), 'reduce.py')
 
-<<<<<<< HEAD
+    def reduction_started(self):
+        """Log and update AMQ message to reduction started"""
+        logger.debug("Calling: %s\n%s",
+                     ACTIVEMQ_SETTINGS.reduction_started,
+                     self.message.serialize(limit_reduction_script=True))
+        self.client.send(ACTIVEMQ_SETTINGS.reduction_started, self.message)
+        
     def result_and_log_directory(self, root_directory_dict, reduce_dir, log_dir):
         """
         Create final result and final log directories, stripping temporary path off of the
@@ -201,14 +207,6 @@
         logger.info("Final log directory: %s", log_directory)
 
         return final_result_directory, final_log_directory
-=======
-    def reduction_started(self):
-        """Log and update AMQ message to reduction started"""
-        logger.debug("Calling: %s\n%s",
-                     ACTIVEMQ_SETTINGS.reduction_started,
-                     self.message.serialize(limit_reduction_script=True))
-        self.client.send(ACTIVEMQ_SETTINGS.reduction_started, self.message)
->>>>>>> 1ed39b25
 
     def reduce(self):
         """ Start the reduction job.  """
