--- conflicted
+++ resolved
@@ -429,60 +429,12 @@
             logger.info("Reduction subprocess started.")
             logger.info(reduce_result_dir)
 
-<<<<<<< HEAD
+
             # Load reduction script as module and validate
             out_directories = self.validate_reduction_as_module(script_out=script_out,
                                                                 mantid_log=mantid_log,
                                                                 reduce_result=reduce_result_dir,
                                                                 final_result=final_result_dir)
-=======
-            try:
-                with channels_redirected(self.create_log_path(file_name_with_extension="Script.out",
-                                                              log_directory=log_dir),
-                                         self.create_log_path(file_name_with_extension="Mantid.log",
-                                                              log_directory=log_dir),
-                                         self.reduction_log_stream):
-                    # Load reduction script as a module. This works as long as reduce.py makes no
-                    # assumption that it is in the same directory as reduce_vars, i.e., either it
-                    # does not import it at all, or adds its location to os.path explicitly.
-
-                    # Add Mantid path to system path so we can use Mantid to run the user's script
-                    sys.path.append(MISC["mantid_path"])
-                    reduce_script_location = self._load_reduction_script(self.instrument)
-                    spec = imp.spec_from_file_location('reducescript', reduce_script_location)
-                    reduce_script = imp.module_from_spec(spec)
-                    spec.loader.exec_module(reduce_script)
-
-                    try:
-                        skip_numbers = reduce_script.SKIP_RUNS
-                    except:
-                        skip_numbers = []
-                    if self.message.run_number not in skip_numbers:
-                        reduce_script = self.replace_variables(reduce_script)
-                        with TimeOut(MISC["script_timeout"]):
-                            out_directories = reduce_script.main(input_file=str(self.data_file),
-                                                                 output_dir=str(reduce_result_dir))
-                    else:
-                        self.message.message = "Run has been skipped in script"
-            except Exception as exp:
-                with open(self.create_log_path(file_name_with_extension="Script.out",
-                                               log_directory=log_dir),
-                          "a") as fle:
-                    fle.writelines(str(exp) + "\n")
-                    fle.write(traceback.format_exc())
-                self.copy_temp_directory(reduce_result_dir, final_result_dir)
-                self.delete_temp_directory(reduce_result_dir)
-
-                # Parent except block will discard exception type, so format the type as a string
-                if 'skip' in str(exp).lower():
-                    raise SkippedRunException(exp)
-                error_str = "Error in user reduction script: %s - %s" % (type(exp).__name__, exp)
-                logger.error(traceback.format_exc())
-                raise Exception(error_str)
-
-            logger.info("Reduction subprocess completed.")
-            logger.info("Additional save directories: %s", out_directories)
->>>>>>> b5ba8318
 
             self.copy_temp_directory(reduce_result_dir, final_result_dir)
 
