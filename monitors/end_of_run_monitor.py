"""
This script periodically checks the lastrun.txt file on selected instruments and sends a message to
the DataReady queue when runs end.
"""
import json
import logging
import os
import threading

from watchdog.events import FileSystemEventHandler
from watchdog.observers import Observer

from monitors.settings import (INST_FOLDER, DATA_LOC, SUMMARY_LOC,
<<<<<<< HEAD
                               LAST_RUN_LOC, INSTRUMENTS)
=======
                               LAST_RUN_LOC, EORM_LOG_FILE, INSTRUMENTS)
>>>>>>> 287a82d8
from utils.clients.queue_client import QueueClient
from utils.project.structure import get_log_file
from utils.project.static_content import LOG_FORMAT

logging.basicConfig(filename=get_log_file('end_of_run_monitor.log'), level=logging.INFO,
                    format=LOG_FORMAT)

<<<<<<< HEAD
=======
logging.basicConfig(filename=EORM_LOG_FILE,
                    level=logging.INFO,
                    format='%(asctime)s %(levelname)s [%(filename)s:%(lineno)d] %(message)s')
>>>>>>> 287a82d8
observer = Observer()  # pylint: disable=invalid-name


def get_file_extension(use_nxs):
    """ Choose the data extension based on the boolean. """
    if use_nxs:
        return ".nxs"
    return ".raw"


def get_data_and_check(last_run_file):
    """ Gets the data from the last run file and checks it's format. """
    data = last_run_file.readline().split()
    if len(data) != 3:
        raise Exception("Unexpected last run file format")
    return data


class InstrumentMonitor(FileSystemEventHandler):
    """ This is the event handler class for the lastrun.txt file. """
    # pylint: disable=too-many-instance-attributes
    def __init__(self, instrument_name, use_nexus, client, lock):
        super(InstrumentMonitor, self).__init__()
        self.client = client
        self.use_nexus = use_nexus
        self.instrument_name = instrument_name
        self.instrument_folder = INST_FOLDER % self.instrument_name
        self.instrument_summary_loc = os.path.join(self.instrument_folder, SUMMARY_LOC)
        self.instrument_last_run_loc = os.path.join(self.instrument_folder, LAST_RUN_LOC)
        with open(self.instrument_last_run_loc) as lastrun:
            data = get_data_and_check(lastrun)
            self.last_run = data[1]
        self.lock = lock

    def _get_instrument_data_folder_loc(self):
        """ Gets instrument data folder location. """
        return os.path.join(self.instrument_folder, DATA_LOC % self._get_most_recent_cycle())

    def _get_most_recent_cycle(self):
        """
        Look at the logs folder to determine the current cycle.
        :return: A 4 character cycle string e.g. '18_1'
        """
        folders = os.listdir(os.path.join(self.instrument_folder, 'logs'))
        cycle_folders = [f for f in folders if f.startswith('cycle')]
        cycle_folders.sort()

        # List should have most recent cycle at the end
        most_recent = cycle_folders[-1]
        cycle = most_recent[most_recent.find('_') + 1:]
        logging.debug("Found most recent cycle to be %s", cycle)
        return cycle

    def build_dict(self, last_run_data):
        """ Uses information from lastRun file,
        and last line of the summary text file to build the query
        """
        filename = ''.join(last_run_data[0:2])  # so MER111 etc
        filename += get_file_extension(self.use_nexus)
        run_data_loc = os.path.join(self._get_instrument_data_folder_loc(),
                                    filename)
        return self.client.serialise_data(rb_number=self._get_rb_num(),
                                          instrument=self.instrument_name,
                                          location=run_data_loc,
                                          run_number=last_run_data[1])

    def _get_rb_num(self):
        """ Reads last line of summary.txt file and returns the RB number. """
        with open(self.instrument_summary_loc, 'rb') as summary:
            last_line = summary.readlines()[-1]
            logging.debug("RB number found to be %s", str(last_line.split()[-1]))
            return last_line.split()[-1]

    def get_watched_folder(self):
        """ Returns the watched folder location. """
        return os.path.join(self.instrument_folder, 'logs')

    # pylint:disable=no-self-use
    def split_path_into_folders(self, file_path):
        """
        Return the the directories in a path as a list
        Including the file name at the end of the path
        :param file_path: the path to split
        :return: a list of directories and the file name
        """
        if os.name == "nt":
            return file_path.split("\\")
        return file_path.split("/")

    # send thread to sleep, use Timer objects
    def on_modified(self, event):
        """ Handler when last_run.txt modified event received. """
        try:
            logging.debug("Received modified from %s", str(event.src_path))
            # Storing folders into variables.

            # This will ensure to only execute the code for a specific file.
            if self.split_path_into_folders(event.src_path)[-1] == "lastrun.txt":
                with open(self.instrument_last_run_loc) as lastrun:
                    data = get_data_and_check(lastrun)
                # This code checks out the modified data and then it logs the changes.
                logging.debug("data[1] = %s self.last_run = %s", str(data[1]), str(self.last_run))
                if (data[1] != self.last_run) and (int(data[2]) == 0):
                    self.last_run = data[1]
                    logging.debug("self.last_run updated to be %s", str(data[1]))
                    self.send_message(data)
        except Exception as exp:  # pylint: disable=broad-except
            # if this code can't be executed it will raise a logging error towards the user.
            logging.exception("Error on loading file: %s", exp.message, exc_info=True)

    def send_message(self, last_run_data):
        """ Puts message together and sends it to queue. """
        with self.lock:
            data_dict = self.build_dict(last_run_data)
        self.client.send('/queue/DataReady', json.dumps(data_dict), priority='9')
        logging.info("Data sent: %s", str(data_dict))


def main():
    """ Main method, connects to ActiveMQ and sets up instrument last_run.txt listeners. """
    logging.info("Connecting to ActiveMQ...")
    connection = QueueClient()
    logging.info("Connected to ActiveMQ")

    message_lock = threading.Lock()
    for inst in INSTRUMENTS:
        # Create an event_handler, this will decide what to do when files are changed.
        event_handler = InstrumentMonitor(inst['name'], inst['use_nexus'], connection, message_lock)
        # This will watch the folder the program is in and pick up all changes made in the folder.
        path = event_handler.get_watched_folder()
        # Tell the observer what to watch and give it the class that will handle the events.
        observer.schedule(event_handler, path)
        logging.info("Watching %s", str(path))
    # Start watching files.
    observer.start()


def stop():
    """ This function disables the observer, stop watching the last run files. """
    observer.stop()
    observer.join()
    # Update global observer
    global observer  # pylint:disable=invalid-name,global-statement
    observer = Observer()


if __name__ == "__main__":
    main()  # pragma: no cover<|MERGE_RESOLUTION|>--- conflicted
+++ resolved
@@ -11,11 +11,8 @@
 from watchdog.observers import Observer
 
 from monitors.settings import (INST_FOLDER, DATA_LOC, SUMMARY_LOC,
-<<<<<<< HEAD
                                LAST_RUN_LOC, INSTRUMENTS)
-=======
-                               LAST_RUN_LOC, EORM_LOG_FILE, INSTRUMENTS)
->>>>>>> 287a82d8
+
 from utils.clients.queue_client import QueueClient
 from utils.project.structure import get_log_file
 from utils.project.static_content import LOG_FORMAT
@@ -23,12 +20,6 @@
 logging.basicConfig(filename=get_log_file('end_of_run_monitor.log'), level=logging.INFO,
                     format=LOG_FORMAT)
 
-<<<<<<< HEAD
-=======
-logging.basicConfig(filename=EORM_LOG_FILE,
-                    level=logging.INFO,
-                    format='%(asctime)s %(levelname)s [%(filename)s:%(lineno)d] %(message)s')
->>>>>>> 287a82d8
 observer = Observer()  # pylint: disable=invalid-name
 
 
