#!/usr/bin/env python
"""
Post Process Administrator. It kicks off cataloging and reduction jobs.
"""
import logging, json, socket, os, sys, subprocess, time, shutil, imp, stomp, re
import logging.handlers

logger = logging.getLogger(__name__)
logger.setLevel(logging.INFO)
handler = logging.handlers.RotatingFileHandler('/var/log/autoreduction.log', maxBytes=104857600, backupCount=20)
handler.setLevel(logging.INFO)
formatter = logging.Formatter('%(asctime)s - %(name)s - %(levelname)s - %(message)s')
handler.setFormatter(formatter)
logger.addHandler(handler)
# Quite the Stomp logs as they are quite chatty
logging.getLogger('stomp').setLevel(logging.INFO)


REDUCTION_DIRECTORY = '/isis/NDX%s/user/scripts/autoreduction'  # %(instrument)
ARCHIVE_DIRECTORY = '/isis/NDX%s/Instrument/data/cycle_%s/autoreduced/%s/%s'  # %(instrument, cycle, experiment_number, run_number)
CEPH_DIRECTORY = '/instrument/%s/CYCLE20%s/RB%s/autoreduced/%s'  # %(instrument, cycle, experiment_number, run_number)
TEMP_ROOT_DIRECTORY = '/autoreducetmp'
CEPH_INSTRUMENTS = ['LET', 'MARI', 'MAPS', 'MERLIN']  # A list of instruments which should save reduced data to CEPH, rather than the archive


def copytree(src, dst):
    if not os.path.exists(dst):
        os.makedirs(dst)
    for item in os.listdir(src):
        s = os.path.join(src, item)
        d = os.path.join(dst, item)
        if os.path.isdir(s):
            copytree(s, d)
        else:
            if not os.path.exists(d) or os.stat(src).st_mtime - os.stat(dst).st_mtime > 1:
                shutil.copy2(s, d)


def linux_to_windows_path(path):
    path = path.replace('/', '\\')
    # '/isis/' maps to '\\isis\inst$\'
    path = path.replace('\\isis\\', '\\\\isis\\inst$\\')
    return path


def windows_to_linux_path(path):
    # '\\isis\inst$\' maps to '/isis/'
    path = path.replace('\\\\isis\\inst$\\', '/isis/')
    path = path.replace('\\\\autoreduce\\data\\', TEMP_ROOT_DIRECTORY+'/data/')
    path = path.replace('\\', '/')
    return path


class PostProcessAdmin:
    def __init__(self, data, conf, connection):

        logger.debug("json data: " + str(data))
        data["information"] = socket.gethostname()
        self.data = data
        self.conf = conf
        self.client = connection

        try:
            if data.has_key('data'):
                self.data_file = windows_to_linux_path(str(data['data']))
                logger.debug("data_file: %s" % self.data_file)
            else:
                raise ValueError("data is missing")

            if data.has_key('facility'):
                self.facility = str(data['facility']).upper()
                logger.debug("facility: %s" % self.facility)
            else: 
                raise ValueError("facility is missing")

            if data.has_key('instrument'):
                self.instrument = str(data['instrument']).upper()
                logger.debug("instrument: %s" % self.instrument)
            else:
                raise ValueError("instrument is missing")

            if data.has_key('rb_number'):
                self.proposal = str(data['rb_number']).upper()
                logger.debug("rb_number: %s" % self.proposal)
            else:
                raise ValueError("rb_number is missing")
                
            if data.has_key('run_number'):
                self.run_number = str(data['run_number'])
                logger.debug("run_number: %s" % self.run_number)
            else:
                raise ValueError("run_number is missing")
                
            if data.has_key('reduction_script'):
                self.reduction_script = windows_to_linux_path(str(data['reduction_script']))
                logger.debug("reduction_script: %s" % str(self.reduction_script))
            else:
                raise ValueError("reduction_script is missing")
                
            if data.has_key('reduction_arguments'):
                self.reduction_arguments = data['reduction_arguments']
                logger.debug("reduction_arguments: %s" % self.reduction_arguments)
            else:
                raise ValueError("reduction_arguments is missing")

        except ValueError:
            logger.info('JSON data error', exc_info=True)
            raise

    def parse_input_variable(self, default, value):
        varType = type(default)
        if varType.__name__ == "str":
            return str(value)
        if varType.__name__ == "int":
            return int(value)
        if varType.__name__ == "list":
            return value.split(',')
        if varType.__name__ == "bool":
            return (value.lower() is 'true')
        if varType.__name__ == "float":
            return float(value)

    def replace_variables(self, reduce_script):
        if hasattr(reduce_script, 'web_var'):
            if hasattr(reduce_script.web_var, 'standard_vars'):
                for key in reduce_script.web_var.standard_vars:
                    if 'standard_vars' in self.reduction_arguments and key in self.reduction_arguments['standard_vars']:
                        if type(self.reduction_arguments['standard_vars'][key]).__name__ == 'unicode':
                            self.reduction_arguments['standard_vars'][key] = self.reduction_arguments['standard_vars'][key].encode('ascii','ignore')
                        reduce_script.web_var.standard_vars[key] = self.reduction_arguments['standard_vars'][key]
            if hasattr(reduce_script.web_var, 'advanced_vars'):
                for key in reduce_script.web_var.advanced_vars:
                    if 'advanced_vars' in self.reduction_arguments and key in self.reduction_arguments['advanced_vars']:
                        if type(self.reduction_arguments['advanced_vars'][key]).__name__ == 'unicode':
                            self.reduction_arguments['advanced_vars'][key] = self.reduction_arguments['advanced_vars'][key].encode('ascii','ignore')
                        reduce_script.web_var.advanced_vars[key] = self.reduction_arguments['advanced_vars'][key]
        return reduce_script

    def reduce(self):
        print "\n> In reduce()\n"
        try:         
            print "\nCalling: " + self.conf['reduction_started'] + "\n" + json.dumps(self.data) + "\n"
            logger.debug("Calling: " + self.conf['reduction_started'] + "\n" + json.dumps(self.data))
            self.client.send(self.conf['reduction_started'], json.dumps(self.data))

            # specify instrument directory
            cycle = re.match(r'.*cycle_(\d\d_\d).*', self.data_file.lower()).group(1)
            if self.instrument.upper() in CEPH_INSTRUMENTS:
                cycle = re.sub('[_]', '', cycle)
                instrument_dir = CEPH_DIRECTORY % (self.instrument.upper(), cycle, self.data['rb_number'], self.data['run_number'])
            else:
                instrument_dir = ARCHIVE_DIRECTORY % (self.instrument.upper(), cycle, self.data['rb_number'], self.data['run_number'])

            # specify script to run and directory
            if os.path.exists(os.path.join(self.reduction_script, "reduce.py")) is False:
                self.data['message'] = "Reduce script doesn't exist within %s" % self.reduction_script
                logger.info("Reduction script not found within %s" % self.reduction_script)
                self.client.send(self.conf['reduction_error'], json.dumps(self.data))
                print "\nCalling: "+self.conf['reduction_error'] + "\n" + json.dumps(self.data) + "\n"
                logger.debug("Calling: "+self.conf['reduction_error'] + "\n" + json.dumps(self.data))
                return
            
            # specify directory where autoreduction output goes
            run_output_dir = TEMP_ROOT_DIRECTORY + instrument_dir[:instrument_dir.find('/' + str(self.data['run_number']))+1]
            reduce_result_dir = TEMP_ROOT_DIRECTORY + instrument_dir + "/results/"
            reduce_result_dir_tail_length = len("/results")
            if not os.path.isdir(reduce_result_dir):
                os.makedirs(reduce_result_dir)

            log_dir = reduce_result_dir + "reduction_log/"
            if not os.path.exists(log_dir):
                os.makedirs(log_dir)

<<<<<<< HEAD
=======
            self.data['reduction_data'] = []
            if "message" not in self.data:
                self.data["message"] = ""

>>>>>>> 10d37b09
            # Load reduction script
            sys.path.append(self.reduction_script)
            reduce_script = imp.load_source('reducescript', os.path.join(self.reduction_script, "reduce.py"))
            out_log = os.path.join(log_dir, self.data['rb_number'] + ".log")
            out_err = os.path.join(reduce_result_dir, self.data['rb_number'] + ".err")

            logger.info("----------------")
            logger.info("Reduction script: %s" % self.reduction_script)
            logger.info("Result dir: %s" % reduce_result_dir)
            logger.info("Run Output dir: %s" % run_output_dir)
            logger.info("Log dir: %s" % log_dir)
            logger.info("Out log: %s" % out_log)
            logger.info("----------------")

            logger.info("Reduction subprocess started.")
            logFile=open(out_log, "w")
            # Set the output to be the logfile
            sys.stdout = logFile
            sys.stderr = errFile
            reduce_script = self.replace_variables(reduce_script)
<<<<<<< HEAD
            out_directories = reduce_script.main(input_file=str(self.data_file), output_dir=str(reduce_result_dir))
            logger.info("this is the reduce results directory %s" % str(reduce_result_dir))
            logger.info("this is the entire outdirectories %s" % str(out_directories))

            # Reset outputs back to default
            sys.stdout = sys.__stdout__
            logFile.close()
=======
            try:
                out_directories = reduce_script.main(input_file=str(self.data_file), output_dir=str(reduce_result_dir))
            except Exception as e:
                self.copy_temp_directory(reduce_result_dir, reduce_result_dir_tail_length)
                raise
            finally:
                # Reset outputs back to default
                sys.stdout = sys.__stdout__
                sys.stderr = sys.__stderr__
                logFile.close()
                errFile.close()
>>>>>>> 10d37b09

            logger.info("Reduction subprocess completed.")
            logger.info("Additional save directories: %s" % out_directories)

            # If the reduce script specified some additional save directories, copy to there first
            if out_directories:
                if type(out_directories) is str and os.access(out_directories, os.R_OK):
                    self.data['reduction_data'].append(linux_to_windows_path(out_directories))
                    if not os.path.exists(out_directories):
                        os.makedirs(out_directories)
                    try:
                        copytree(run_output_dir[:-1], out_directories)
                    except Exception, e:
                        self.log_and_message("Unable to copy %s to %s - %s" % (run_output_dir[:-1], out_directories, e))
                elif type(out_directories) is list:
                    for out_dir in out_directories:
                        self.data['reduction_data'].append(linux_to_windows_path(out_dir))
                        if not os.path.exists(out_dir):
                            os.makedirs(out_dir)
                        if type(out_dir) is str and os.access(out_dir, os.R_OK):
                            try:
                                copytree(run_output_dir[:-1], out_dir)
                            except Exception, e:
                                self.log_and_message("Unable to copy %s to %s - %s" % (run_output_dir[:-1], out_dir, e))
                        else:
                            logger.info("Unable to access directory: %s" % out_dir)

<<<<<<< HEAD
            # Move from tmp directory to actual directory (remove /tmp from 
            # replace old data if they exist
            copy_destination = reduce_result_dir[len(TEMP_ROOT_DIRECTORY):-reduce_result_dir_tail_length]
            if os.path.isdir(copy_destination):
                try:
                    shutil.rmtree(copy_destination, ignore_errors=True)
                except Exception, e:
                    logger.info("Unable to remove existing directory %s - %s" % (copy_destination, e))
            try:
                os.makedirs(copy_destination)
            except Exception, e:
                logger.info("Unable to create %s - %s" % (copy_destination, e))
                self.data["message"] += "Unable to create %s - %s. " % (copy_destination, e)
            
            # [4,-8] is used to remove the prepending '/tmp' and the trailing 'results/' from the destination
            self.data['reduction_data'].append(linux_to_windows_path(copy_destination))
            logger.info("Moving %s to %s" % (reduce_result_dir[:-1], copy_destination))
            try:
                shutil.copytree(reduce_result_dir[:-1], reduce_result_dir[len(TEMP_ROOT_DIRECTORY):])
            except Exception, e:
                logger.info("Unable to copy to %s - %s" % (reduce_result_dir[len(TEMP_ROOT_DIRECTORY):], e))
                self.data["message"] += "Unable to copy to %s - %s. " % (reduce_result_dir[len(TEMP_ROOT_DIRECTORY):], e)
            
=======
            self.copy_temp_directory(reduce_result_dir, reduce_result_dir_tail_length)

>>>>>>> 10d37b09
            if os.stat(out_err).st_size == 0:
                os.remove(out_err)
                self.client.send(self.conf['reduction_complete'] , json.dumps(self.data))
                print "\nCalling: "+self.conf['reduction_complete'] + "\n" + json.dumps(self.data) + "\n"
            else:
                maxLineLength=80
                fp=file(out_err, "r")
                fp.seek(-maxLineLength-1, 2) # 2 means "from the end of the file"
                lastLine = fp.readlines()[-1]
                errMsg = lastLine.strip() + ", see reduction_log/" + os.path.basename(out_log) + " or " + os.path.basename(out_err) + " for details."
                self.data["message"] = "REDUCTION: %s" % errMsg
                self.client.send(self.conf['reduction_error'], json.dumps(self.data))
                logger.info("Called "+self.conf['reduction_error'] + " --- " + json.dumps(self.data))
<<<<<<< HEAD
            
            # Remove temporary working directory
            try:
                shutil.rmtree(reduce_result_dir[:-reduce_result_dir_tail_length], ignore_errors=True)
            except Exception, e:
                logger.info("Unable to remove temporary directory %s - %s" % reduce_result_dir)
=======
>>>>>>> 10d37b09

            logger.info("Reduction job complete")
        except Exception, e:
            try:
                self.data["message"] = "REDUCTION Error: %s " % e
                logger.exception("Called "+self.conf['reduction_error'] + "\nException: " + str(e) + "\nJSON: " + json.dumps(self.data))
                self.client.send(self.conf['reduction_error'], json.dumps(self.data))
            except BaseException, e:
                print "\nFailed to send to queue!\n%s\n%s" % (e, repr(e))
                logger.info("Failed to send to queue! - %s - %s" % (e, repr(e)))

    def copy_temp_directory(self, reduce_result_dir, reduce_result_dir_tail_length):
        """ Method that copies the temporary files held in results_directory to CEPH/archive, replacing old data if it
        exists"""
        copy_destination = reduce_result_dir[len(TEMP_ROOT_DIRECTORY):-reduce_result_dir_tail_length]
        if os.path.isdir(copy_destination):
            try:
                shutil.rmtree(copy_destination, ignore_errors=True)
            except Exception, e:
                logger.info("Unable to remove existing directory %s - %s" % (copy_destination, e))
        try:
            os.makedirs(copy_destination)
        except Exception, e:
            self.log_and_message("Unable to create %s - %s. " % (copy_destination, e))

        # [4,-8] is used to remove the prepending '/tmp' and the trailing 'results/' from the destination
        self.data['reduction_data'].append(linux_to_windows_path(copy_destination))
        logger.info("Moving %s to %s" % (reduce_result_dir[:-1], copy_destination))
        try:
            shutil.copytree(reduce_result_dir[:-1], reduce_result_dir[len(TEMP_ROOT_DIRECTORY):])
        except Exception, e:
            self.log_and_message("Unable to copy to %s - %s" % (reduce_result_dir[len(TEMP_ROOT_DIRECTORY):], e))

        # Remove temporary working directory
        try:
            shutil.rmtree(reduce_result_dir[:-reduce_result_dir_tail_length], ignore_errors=True)
        except Exception, e:
            logger.info("Unable to remove temporary directory %s - %s" % reduce_result_dir)

    def log_and_message(self, message):
        """Helper function to add text to the outgoing activemq message and to the info logs """
        logger.info(message)
        self.data["message"] += message

if __name__ == "__main__":
    print "\n> In PostProcessAdmin.py\n"

    try:
        conf = json.load(open('/etc/autoreduce/post_process_consumer.conf'))

        brokers = []
        brokers.append((conf['brokers'].split(':')[0],int(conf['brokers'].split(':')[1])))
        connection = stomp.Connection(host_and_ports=brokers, use_ssl=True, ssl_version=3)
        connection.start()
        connection.connect(conf['amq_user'], conf['amq_pwd'], wait=True, header={'activemq.prefetchSize': '1',})

        destination, message = sys.argv[1:3]
        print("destination: " + destination)
        print("message: " + message)
        data = json.loads(message)
        
        try:  
            pp = PostProcessAdmin(data, conf, connection)
            if destination == '/queue/ReductionPending':
                pp.reduce()

        except ValueError as e:
            data["error"] = str(e)
            logger.info("JSON data error: " + json.dumps(data))

            connection.send(conf['postprocess_error'], json.dumps(data))
            print("Called " + conf['postprocess_error'] + "----" + json.dumps(data))
            raise
        
        except:
            raise
        
    except Exception as er:
        logger.info("Something went wrong: " + str(er))
        sys.exit()<|MERGE_RESOLUTION|>--- conflicted
+++ resolved
@@ -171,13 +171,10 @@
             if not os.path.exists(log_dir):
                 os.makedirs(log_dir)
 
-<<<<<<< HEAD
-=======
             self.data['reduction_data'] = []
             if "message" not in self.data:
                 self.data["message"] = ""
 
->>>>>>> 10d37b09
             # Load reduction script
             sys.path.append(self.reduction_script)
             reduce_script = imp.load_source('reducescript', os.path.join(self.reduction_script, "reduce.py"))
@@ -194,19 +191,11 @@
 
             logger.info("Reduction subprocess started.")
             logFile=open(out_log, "w")
+            errFile=open(out_err, "w")
             # Set the output to be the logfile
             sys.stdout = logFile
             sys.stderr = errFile
             reduce_script = self.replace_variables(reduce_script)
-<<<<<<< HEAD
-            out_directories = reduce_script.main(input_file=str(self.data_file), output_dir=str(reduce_result_dir))
-            logger.info("this is the reduce results directory %s" % str(reduce_result_dir))
-            logger.info("this is the entire outdirectories %s" % str(out_directories))
-
-            # Reset outputs back to default
-            sys.stdout = sys.__stdout__
-            logFile.close()
-=======
             try:
                 out_directories = reduce_script.main(input_file=str(self.data_file), output_dir=str(reduce_result_dir))
             except Exception as e:
@@ -218,7 +207,6 @@
                 sys.stderr = sys.__stderr__
                 logFile.close()
                 errFile.close()
->>>>>>> 10d37b09
 
             logger.info("Reduction subprocess completed.")
             logger.info("Additional save directories: %s" % out_directories)
@@ -245,35 +233,7 @@
                                 self.log_and_message("Unable to copy %s to %s - %s" % (run_output_dir[:-1], out_dir, e))
                         else:
                             logger.info("Unable to access directory: %s" % out_dir)
-
-<<<<<<< HEAD
-            # Move from tmp directory to actual directory (remove /tmp from 
-            # replace old data if they exist
-            copy_destination = reduce_result_dir[len(TEMP_ROOT_DIRECTORY):-reduce_result_dir_tail_length]
-            if os.path.isdir(copy_destination):
-                try:
-                    shutil.rmtree(copy_destination, ignore_errors=True)
-                except Exception, e:
-                    logger.info("Unable to remove existing directory %s - %s" % (copy_destination, e))
-            try:
-                os.makedirs(copy_destination)
-            except Exception, e:
-                logger.info("Unable to create %s - %s" % (copy_destination, e))
-                self.data["message"] += "Unable to create %s - %s. " % (copy_destination, e)
-            
-            # [4,-8] is used to remove the prepending '/tmp' and the trailing 'results/' from the destination
-            self.data['reduction_data'].append(linux_to_windows_path(copy_destination))
-            logger.info("Moving %s to %s" % (reduce_result_dir[:-1], copy_destination))
-            try:
-                shutil.copytree(reduce_result_dir[:-1], reduce_result_dir[len(TEMP_ROOT_DIRECTORY):])
-            except Exception, e:
-                logger.info("Unable to copy to %s - %s" % (reduce_result_dir[len(TEMP_ROOT_DIRECTORY):], e))
-                self.data["message"] += "Unable to copy to %s - %s. " % (reduce_result_dir[len(TEMP_ROOT_DIRECTORY):], e)
-            
-=======
-            self.copy_temp_directory(reduce_result_dir, reduce_result_dir_tail_length)
-
->>>>>>> 10d37b09
+                            
             if os.stat(out_err).st_size == 0:
                 os.remove(out_err)
                 self.client.send(self.conf['reduction_complete'] , json.dumps(self.data))
@@ -287,15 +247,8 @@
                 self.data["message"] = "REDUCTION: %s" % errMsg
                 self.client.send(self.conf['reduction_error'], json.dumps(self.data))
                 logger.info("Called "+self.conf['reduction_error'] + " --- " + json.dumps(self.data))
-<<<<<<< HEAD
-            
-            # Remove temporary working directory
-            try:
-                shutil.rmtree(reduce_result_dir[:-reduce_result_dir_tail_length], ignore_errors=True)
-            except Exception, e:
-                logger.info("Unable to remove temporary directory %s - %s" % reduce_result_dir)
-=======
->>>>>>> 10d37b09
+
+            self.copy_temp_directory(reduce_result_dir, reduce_result_dir_tail_length)
 
             logger.info("Reduction job complete")
         except Exception, e:
