--- conflicted
+++ resolved
@@ -184,21 +184,12 @@
             cycle = re.match(r'.*cycle_(\d\d_\d).*', self.data_file.lower()).group(1)
             if self.instrument in CEPH_INSTRUMENTS:
                 cycle = re.sub('[_]', '', cycle)
-<<<<<<< HEAD
-                instrument_dir = CEPH_DIRECTORY % (self.instrument, cycle, self.data['rb_number'], self.data['run_number'])
+                instrument_dir = CEPH_DIRECTORY % (self.instrument, cycle, self.proposal, self.run_number)
                 if self.instrument in EXCITATION_INSTRUMENTS:
                     #Excitations would like to remove the run number folder at the end
                     instrument_dir = instrument_dir[:instrument_dir.rfind('/')+1]
             else:
-                instrument_dir = ARCHIVE_DIRECTORY % (self.instrument, cycle, self.data['rb_number'], self.data['run_number'])
-=======
-                instrument_dir = CEPH_DIRECTORY % (self.instrument.upper(), cycle, self.proposal, self.run_number)
-                if self.instrument.upper() in EXCITATION_INSTRUMENTS:
-                    #Excitations would like to remove the run number folder at the end
-                    instrument_dir = instrument_dir[:instrument_dir.rfind('/')+1]
-            else:
-                instrument_dir = ARCHIVE_DIRECTORY % (self.instrument.upper(), cycle, self.proposal, self.run_number)
->>>>>>> 2aa9a12f
+                instrument_dir = ARCHIVE_DIRECTORY % (self.instrument, cycle, self.proposal, self.run_number)
 
             # specify script to run and directory
             if os.path.exists(os.path.join(self.reduction_script, "reduce.py")) is False:
