#!/usr/bin/env python
"""
Post Process Administrator. It kicks off cataloging and reduction jobs.
"""
import logging, json, socket, os, sys, time, shutil, imp, stomp, re, errno, traceback
import logging.handlers
from contextlib import contextmanager

logger = logging.getLogger(__name__)
logger.setLevel(logging.INFO)
handler = logging.handlers.RotatingFileHandler('/var/log/autoreduction.log', maxBytes=104857600, backupCount=20)
handler.setLevel(logging.INFO)
formatter = logging.Formatter('%(asctime)s - %(name)s - %(levelname)s - %(message)s')
handler.setFormatter(formatter)
logger.addHandler(handler)
# Quite the Stomp logs as they are quite chatty
logging.getLogger('stomp').setLevel(logging.INFO)


REDUCTION_DIRECTORY = '/isis/NDX%s/user/scripts/autoreduction'  # %(instrument) This is where scripts are stored
ARCHIVE_DIRECTORY = '/isis/NDX%s/Instrument/data/cycle_%s/autoreduced/%s/%s'  # %(instrument, cycle, experiment_number, run_number)
CEPH_DIRECTORY = '/instrument/%s/CYCLE20%s/RB%s/autoreduced/%s'  # %(instrument, cycle, experiment_number, run_number)
TEMP_ROOT_DIRECTORY = '/autoreducetmp'
CEPH_INSTRUMENTS = ['EMU']   # A list of instruments, other than the excitation ones, which should save reduced data to CEPH
EXCITATION_INSTRUMENTS = ['LET', 'MARI', 'MAPS', 'MERLIN']  # These are all saved into CEPH slightly differently

CEPH_INSTRUMENTS.extend(EXCITATION_INSTRUMENTS)  # Excitations also saved in CEPH

@contextmanager
def channels_redirected(out_file, err_file):
    """
    This context manager copies the file descriptor(fd) of stdout and stderr to the files given in out_file and err_file
    respectively. The fd is at the C level and so picks up data sent via Mantid.
    """
    out_fd = sys.stdout.fileno()
    err_fd = sys.stderr.fileno()

    def _redirect_channels(out_file, err_file):
        # Close and flush
        sys.stdout.close()
        sys.stderr.close()

        # Copy fds
        os.dup2(out_file.fileno(), out_fd)
        os.dup2(err_file.fileno(), err_fd)

        # Python writes to fds
        sys.stdout = os.fdopen(out_fd, 'w')
        sys.stderr = os.fdopen(err_fd, 'w')

    with os.fdopen(os.dup(out_fd), 'w') as old_stdout:
        with os.fdopen(os.dup(err_fd), 'w') as old_stderr:
            with open(out_file, 'w') as out:
                with open(err_file, 'w') as err:
                    _redirect_channels(out, err)
                    try:
                        yield  # allow code to be run with the redirected channels
                    finally:
                        _redirect_channels(old_stdout, old_stderr)  # restore stderr.


def copytree(src, dst):
    if not os.path.exists(dst):
        os.makedirs(dst)
    for item in os.listdir(src):
        s = os.path.join(src, item)
        d = os.path.join(dst, item)
        if os.path.isdir(s):
            copytree(s, d)
        else:
            if not os.path.exists(d) or os.stat(src).st_mtime - os.stat(dst).st_mtime > 1:
                shutil.copy2(s, d)


def linux_to_windows_path(path):
    path = path.replace('/', '\\')
    # '/isis/' maps to '\\isis\inst$\'
    path = path.replace('\\isis\\', '\\\\isis\\inst$\\')
    return path


def windows_to_linux_path(path):
    # '\\isis\inst$\' maps to '/isis/'
    path = path.replace('\\\\isis\\inst$\\', '/isis/')
    path = path.replace('\\\\autoreduce\\data\\', TEMP_ROOT_DIRECTORY+'/data/')
    path = path.replace('\\', '/')
    return path


class PostProcessAdmin:
    def __init__(self, data, conf, connection):

        logger.debug("json data: " + str(data))
        data["information"] = socket.gethostname()
        self.data = data
        self.conf = conf
        self.client = connection

        try:
            if data.has_key('data'):
                self.data_file = windows_to_linux_path(str(data['data']))
                logger.debug("data_file: %s" % self.data_file)
            else:
                raise ValueError("data is missing")

            if data.has_key('facility'):
                self.facility = str(data['facility']).upper()
                logger.debug("facility: %s" % self.facility)
            else: 
                raise ValueError("facility is missing")

            if data.has_key('instrument'):
                self.instrument = str(data['instrument']).upper()
                logger.debug("instrument: %s" % self.instrument)
            else:
                raise ValueError("instrument is missing")

            if data.has_key('rb_number'):
                self.proposal = str(data['rb_number']).upper()
                logger.debug("rb_number: %s" % self.proposal)
            else:
                raise ValueError("rb_number is missing")
                
            if data.has_key('run_number'):
                self.run_number = str(data['run_number'])
                logger.debug("run_number: %s" % self.run_number)
            else:
                raise ValueError("run_number is missing")
                
            if data.has_key('reduction_script'):
                self.reduction_script = windows_to_linux_path(str(data['reduction_script']))
                logger.debug("reduction_script: %s" % str(self.reduction_script))
            else:
                raise ValueError("reduction_script is missing")
                
            if data.has_key('reduction_arguments'):
                self.reduction_arguments = data['reduction_arguments']
                logger.debug("reduction_arguments: %s" % self.reduction_arguments)
            else:
                raise ValueError("reduction_arguments is missing")

        except ValueError:
            logger.info('JSON data error', exc_info=True)
            raise

    def parse_input_variable(self, default, value):
        varType = type(default)
        if varType.__name__ == "str":
            return str(value)
        if varType.__name__ == "int":
            return int(value)
        if varType.__name__ == "list":
            return value.split(',')
        if varType.__name__ == "bool":
            return (value.lower() is 'true')
        if varType.__name__ == "float":
            return float(value)

    def replace_variables(self, reduce_script):
        if hasattr(reduce_script, 'web_var'):
            if hasattr(reduce_script.web_var, 'standard_vars'):
                for key in reduce_script.web_var.standard_vars:
                    if 'standard_vars' in self.reduction_arguments and key in self.reduction_arguments['standard_vars']:
                        if type(self.reduction_arguments['standard_vars'][key]).__name__ == 'unicode':
                            self.reduction_arguments['standard_vars'][key] = self.reduction_arguments['standard_vars'][key].encode('ascii','ignore')
                        reduce_script.web_var.standard_vars[key] = self.reduction_arguments['standard_vars'][key]
            if hasattr(reduce_script.web_var, 'advanced_vars'):
                for key in reduce_script.web_var.advanced_vars:
                    if 'advanced_vars' in self.reduction_arguments and key in self.reduction_arguments['advanced_vars']:
                        if type(self.reduction_arguments['advanced_vars'][key]).__name__ == 'unicode':
                            self.reduction_arguments['advanced_vars'][key] = self.reduction_arguments['advanced_vars'][key].encode('ascii','ignore')
                        reduce_script.web_var.advanced_vars[key] = self.reduction_arguments['advanced_vars'][key]
        return reduce_script

    def reduce(self):
        print "\n> In reduce()\n"
        try:         
            print "\nCalling: " + self.conf['reduction_started'] + "\n" + json.dumps(self.data) + "\n"
            logger.debug("Calling: " + self.conf['reduction_started'] + "\n" + json.dumps(self.data))
            self.client.send(self.conf['reduction_started'], json.dumps(self.data))

            # specify instrument directory
            cycle = re.match(r'.*cycle_(\d\d_\d).*', self.data_file.lower()).group(1)
            if self.instrument.upper() in CEPH_INSTRUMENTS:
                cycle = re.sub('[_]', '', cycle)
                instrument_dir = CEPH_DIRECTORY % (self.instrument.upper(), cycle, self.data['rb_number'], self.data['run_number'])
                if self.instrument.upper() in EXCITATION_INSTRUMENTS:
                    #Excitations would like to remove the run number folder at the end
                    instrument_dir = instrument_dir[:instrument_dir.rfind('/')+1]
            else:
                instrument_dir = ARCHIVE_DIRECTORY % (self.instrument.upper(), cycle, self.data['rb_number'], self.data['run_number'])

            # specify script to run and directory
            if os.path.exists(os.path.join(self.reduction_script, "reduce.py")) is False:
                self.data['message'] = "Reduce script doesn't exist within %s" % self.reduction_script
                print "\nCalling: "+self.conf['reduction_error'] + "\n" + json.dumps(self.data) + "\n"
                self._send_error_and_log()
                return
            
            # specify directory where autoreduction output goes
            reduce_result_dir = TEMP_ROOT_DIRECTORY + instrument_dir
            if self.instrument.upper() not in EXCITATION_INSTRUMENTS:
                run_output_dir = os.path.join(TEMP_ROOT_DIRECTORY, instrument_dir[:instrument_dir.rfind('/')+1])
            else:
                run_output_dir = reduce_result_dir

            if not os.path.isdir(reduce_result_dir):
                os.makedirs(reduce_result_dir)

            log_dir = reduce_result_dir + "/reduction_log/"
            if not os.path.exists(log_dir):
                os.makedirs(log_dir)

            self.data['reduction_data'] = []
            if "message" not in self.data:
                self.data["message"] = ""

            # Load reduction script
            sys.path.append(self.reduction_script)

            log_and_err_name = "RB" + self.data['rb_number'] + "Run" + self.data['run_number']
            script_out = os.path.join(log_dir, log_and_err_name + "Script.out")
            mantid_log = os.path.join(log_dir, log_and_err_name + "Mantid.log")
            script_err = os.path.join(reduce_result_dir, log_and_err_name + "Script.err")

            logger.info("----------------")
            logger.info("Reduction script: %s" % self.reduction_script)
            logger.info("Result dir: %s" % reduce_result_dir)
            logger.info("Run Output dir: %s" % run_output_dir)
            logger.info("Log dir: %s" % log_dir)
            logger.info("Out log: %s" % script_out)
            logger.info("----------------")

            logger.info("Reduction subprocess started.")

            try:
                with channels_redirected(script_out, mantid_log):
                    reduce_script = imp.load_source('reducescript', os.path.join(self.reduction_script, "reduce.py"))
                    reduce_script = self.replace_variables(reduce_script)
                    out_directories = reduce_script.main(input_file=str(self.data_file), output_dir=str(reduce_result_dir))
            except Exception as e:
<<<<<<< HEAD
                with open(script_err, "w") as f:
                    f.writelines(str(e) + "\n")
                    f.write(traceback.format_exc())
                self.copy_temp_directory(reduce_result_dir, reduce_result_dir_tail_length)
=======
                self.copy_temp_directory(reduce_result_dir)
>>>>>>> 056e0b58
                raise

            logger.info("Reduction subprocess completed.")
            logger.info("Additional save directories: %s" % out_directories)

<<<<<<< HEAD
            self.copy_temp_directory(reduce_result_dir, reduce_result_dir_tail_length)
=======
            if os.path.exists(out_err):
                if os.stat(out_err).st_size == 0:
                    os.remove(out_err)
                else:
                    # Reply with the last line (assuming the line is less than 80 chars)
                    max_line_length = 80
                    fp = file(out_err, "r")
                    fp.seek(-max_line_length, 2)  # 2 means "from the end of the file"
                    last_line = fp.readlines()[-1]
                    err_msg = last_line.strip() + ", see reduction_log/" + os.path.basename(out_log) + " for details."
                    raise Exception(err_msg)

            self.copy_temp_directory(reduce_result_dir)
>>>>>>> 056e0b58

            # If the reduce script specified some additional save directories, copy to there first
            if out_directories:
                if type(out_directories) is str and os.access(out_directories, os.R_OK):
                    self.data['reduction_data'].append(linux_to_windows_path(out_directories))
                    if not os.path.exists(out_directories):
                        os.makedirs(out_directories)
                    try:
                        copytree(run_output_dir[:-1], out_directories)
                    except Exception, e:
                        self.log_and_message("Unable to copy %s to %s - %s" % (run_output_dir[:-1], out_directories, e))
                elif type(out_directories) is list:
                    for out_dir in out_directories:
                        self.data['reduction_data'].append(linux_to_windows_path(out_dir))
                        if not os.path.exists(out_dir):
                            os.makedirs(out_dir)
                        if type(out_dir) is str and os.access(out_dir, os.R_OK):
                            try:
                                copytree(run_output_dir[:-1], out_dir)
                            except Exception, e:
                                self.log_and_message("Unable to copy %s to %s - %s" % (run_output_dir[:-1], out_dir, e))
                        else:
                            self.log_and_message("Unable to access directory: %s" % out_dir)

            self.client.send(self.conf['reduction_complete'] , json.dumps(self.data))
            logging.info("\nCalling: "+self.conf['reduction_complete'] + "\n" + json.dumps(self.data) + "\n")

        except Exception, e:
            self.data["message"] = "REDUCTION Error: %s " % e

        if self.data["message"] != "":
            # This means an error has been produced somewhere
            try:
                self._send_error_and_log()
            except Exception as e:
                logger.info("Failed to send to queue! - %s - %s" % (e, repr(e)))
            finally:
                logger.info("Reduction job failed")
        else:
            self.client.send(self.conf['reduction_complete'], json.dumps(self.data))
            print "\nCalling: " + self.conf['reduction_complete'] + "\n" + json.dumps(self.data) + "\n"
            logger.info("Reduction job successfully complete")

    def _send_error_and_log(self):
        logger.info("Called " + self.conf['reduction_error'] + " --- " + json.dumps(self.data))
        self.client.send(self.conf['reduction_error'], json.dumps(self.data))

    def copy_temp_directory(self, temp_result_dir):
        """ Method that copies the temporary files held in results_directory to CEPH/archive, replacing old data if it
        exists"""
        copy_destination = temp_result_dir[len(TEMP_ROOT_DIRECTORY):]

        if os.path.isdir(copy_destination):
            self._remove_directory(copy_destination)

        self.data['reduction_data'].append(linux_to_windows_path(copy_destination))
        logger.info("Moving %s to %s" % (temp_result_dir, copy_destination))
        try:
            shutil.copytree(temp_result_dir, copy_destination)
        except Exception, e:
            self.log_and_message("Unable to copy to %s - %s" % (copy_destination, e))

        # Remove temporary working directory
        try:
            shutil.rmtree(temp_result_dir, ignore_errors=True)
        except Exception, e:
            logger.info("Unable to remove temporary directory %s - %s" % temp_result_dir)

    def log_and_message(self, message):
        """Helper function to add text to the outgoing activemq message and to the info logs """
        logger.info(message)
        if self.data["message"] == "":
            # Only send back first message as there is a char limit
            self.data["message"] = message

    def _remove_with_wait(self, remove_folder, full_path):
        """ Removes a folder or file and waits for it to be removed
        """
        for sleep in [0, 0.1, 0.2, 0.5, 1, 2, 5, 10, 20]:
            try:
                if remove_folder:
                    os.removedirs(full_path)
                else:
                    os.remove(full_path)
            except Exception as e:
                if e.errno == errno.ENOENT:
                    # File has been deleted
                    break
            time.sleep(sleep)
        else:
            self.log_and_message("Failed to delete %s" % full_path)

    def _remove_directory(self, directory):
        """ Helper function to remove a directory. shutil.rmtree cannot be used as it is not robust enough when folders
        are open over the network.
        """
        try:
            for file in os.listdir(directory):
                full_path = os.path.join(directory, file)
                if os.path.isdir(full_path):
                    self._remove_directory(full_path)
                else:
                    self._remove_with_wait(False, full_path)
            self._remove_with_wait(True, directory)
        except Exception as e:
            self.log_and_message("Unable to remove existing directory %s - %s" % (directory, e))

if __name__ == "__main__":
    print "\n> In PostProcessAdmin.py\n"

    try:
        conf = json.load(open('/etc/autoreduce/post_process_consumer.conf'))

        brokers = []
        brokers.append((conf['brokers'].split(':')[0],int(conf['brokers'].split(':')[1])))
        connection = stomp.Connection(host_and_ports=brokers, use_ssl=True, ssl_version=3)
        connection.start()
        connection.connect(conf['amq_user'], conf['amq_pwd'], wait=True, header={'activemq.prefetchSize': '1',})

        destination, message = sys.argv[1:3]
        print("destination: " + destination)
        print("message: " + message)
        data = json.loads(message)
        
        try:  
            pp = PostProcessAdmin(data, conf, connection)
            if destination == '/queue/ReductionPending':
                pp.reduce()

        except ValueError as e:
            data["error"] = str(e)
            logger.info("JSON data error: " + json.dumps(data))

            connection.send(conf['postprocess_error'], json.dumps(data))
            print("Called " + conf['postprocess_error'] + "----" + json.dumps(data))
            raise
        
        except:
            raise
        
    except Exception as er:
        logger.info("Something went wrong: " + str(er))
        sys.exit()<|MERGE_RESOLUTION|>--- conflicted
+++ resolved
@@ -239,36 +239,16 @@
                     reduce_script = self.replace_variables(reduce_script)
                     out_directories = reduce_script.main(input_file=str(self.data_file), output_dir=str(reduce_result_dir))
             except Exception as e:
-<<<<<<< HEAD
                 with open(script_err, "w") as f:
                     f.writelines(str(e) + "\n")
                     f.write(traceback.format_exc())
-                self.copy_temp_directory(reduce_result_dir, reduce_result_dir_tail_length)
-=======
                 self.copy_temp_directory(reduce_result_dir)
->>>>>>> 056e0b58
                 raise
 
             logger.info("Reduction subprocess completed.")
             logger.info("Additional save directories: %s" % out_directories)
 
-<<<<<<< HEAD
-            self.copy_temp_directory(reduce_result_dir, reduce_result_dir_tail_length)
-=======
-            if os.path.exists(out_err):
-                if os.stat(out_err).st_size == 0:
-                    os.remove(out_err)
-                else:
-                    # Reply with the last line (assuming the line is less than 80 chars)
-                    max_line_length = 80
-                    fp = file(out_err, "r")
-                    fp.seek(-max_line_length, 2)  # 2 means "from the end of the file"
-                    last_line = fp.readlines()[-1]
-                    err_msg = last_line.strip() + ", see reduction_log/" + os.path.basename(out_log) + " for details."
-                    raise Exception(err_msg)
-
             self.copy_temp_directory(reduce_result_dir)
->>>>>>> 056e0b58
 
             # If the reduce script specified some additional save directories, copy to there first
             if out_directories:
