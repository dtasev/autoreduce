#!/usr/bin/env python
"""
Post Process Administrator. It kicks off cataloging and reduction jobs.
"""
import logging, json, socket, os, sys, time, shutil, imp, stomp, re, errno, traceback
import logging.handlers
from contextlib import contextmanager
from distutils.dir_util import copy_tree

logger = logging.getLogger(__name__)
logger.setLevel(logging.INFO)
handler = logging.handlers.RotatingFileHandler('/var/log/autoreduction.log', maxBytes=104857600, backupCount=20)
handler.setLevel(logging.INFO)
formatter = logging.Formatter('%(asctime)s - %(name)s - %(levelname)s - %(message)s')
handler.setFormatter(formatter)
logger.addHandler(handler)
# Quite the Stomp logs as they are quite chatty
logging.getLogger('stomp').setLevel(logging.INFO)

ARCHIVE_DIRECTORY = '/isis/NDX%s/Instrument/data/cycle_%s/autoreduced/%s/%s'  # %(instrument, cycle, experiment_number, run_number)
CEPH_DIRECTORY = '/instrument/%s/CYCLE20%s/RB%s/autoreduced/%s'  # %(instrument, cycle, experiment_number, run_number)
TEMP_ROOT_DIRECTORY = '/autoreducetmp'
CEPH_INSTRUMENTS = []   # A list of instruments, other than the excitation ones, which should save reduced data to CEPH
# WISH is added to the excitation instrument list for convenience since WISH wanted to have the reduced data saved in the
# same way as for the excitation instruments
EXCITATION_INSTRUMENTS = ['LET', 'MARI', 'MAPS', 'MERLIN', 'WISH']  # These are all saved into CEPH slightly differently (without run number sub-folders)

CEPH_INSTRUMENTS.extend(EXCITATION_INSTRUMENTS)  # Excitations also saved in CEPH

@contextmanager
def channels_redirected(out_file, err_file):
    """
    This context manager copies the file descriptor(fd) of stdout and stderr to the files given in out_file and err_file
    respectively. The fd is at the C level and so picks up data sent via Mantid.
    """
    out_fd = sys.stdout.fileno()
    err_fd = sys.stderr.fileno()

    def _redirect_channels(out_file, err_file):
        # Close and flush
        sys.stdout.close()
        sys.stderr.close()

        # Copy fds
        os.dup2(out_file.fileno(), out_fd)
        os.dup2(err_file.fileno(), err_fd)

        # Python writes to fds
        sys.stdout = os.fdopen(out_fd, 'w')
        sys.stderr = os.fdopen(err_fd, 'w')

    with os.fdopen(os.dup(out_fd), 'w') as old_stdout:
        with os.fdopen(os.dup(err_fd), 'w') as old_stderr:
            with open(out_file, 'w') as out:
                with open(err_file, 'w') as err:
                    _redirect_channels(out, err)
                    try:
                        yield  # allow code to be run with the redirected channels
                    finally:
                        _redirect_channels(old_stdout, old_stderr)  # restore stderr.


def copytree(src, dst):
    if not os.path.exists(dst):
        os.makedirs(dst)
    for item in os.listdir(src):
        s = os.path.join(src, item)
        d = os.path.join(dst, item)
        if os.path.isdir(s):
            copytree(s, d)
        else:
            if not os.path.exists(d) or os.stat(src).st_mtime - os.stat(dst).st_mtime > 1:
                shutil.copy2(s, d)


def linux_to_windows_path(path):
    path = path.replace('/', '\\')
    # '/isis/' maps to '\\isis\inst$\'
    path = path.replace('\\isis\\', '\\\\isis\\inst$\\')
    return path


def windows_to_linux_path(path):
    # '\\isis\inst$\' maps to '/isis/'
    path = path.replace('\\\\isis\\inst$\\', '/isis/')
    path = path.replace('\\\\autoreduce\\data\\', TEMP_ROOT_DIRECTORY+'/data/')
    path = path.replace('\\', '/')
    return path


class PostProcessAdmin:
    def __init__(self, data, conf, connection):

        logger.debug("json data: " + str(data))
        data["information"] = socket.gethostname()
        self.data = data
        self.conf = conf
        self.client = connection

        try:
            if data.has_key('data'):
                self.data_file = windows_to_linux_path(str(data['data']))
                logger.debug("data_file: %s" % self.data_file)
            else:
                raise ValueError("data is missing")

            if data.has_key('facility'):
                self.facility = str(data['facility']).upper()
                logger.debug("facility: %s" % self.facility)
            else: 
                raise ValueError("facility is missing")

            if data.has_key('instrument'):
                self.instrument = str(data['instrument']).upper()
                logger.debug("instrument: %s" % self.instrument)
            else:
                raise ValueError("instrument is missing")

            if data.has_key('rb_number'):
                self.proposal = str(data['rb_number']).upper()
                logger.debug("rb_number: %s" % self.proposal)
            else:
                raise ValueError("rb_number is missing")
                
            if data.has_key('run_number'):
                self.run_number = str(int(data['run_number']))  # Cast to int to remove trailing zeros
                logger.debug("run_number: %s" % str(self.run_number))
            else:
                raise ValueError("run_number is missing")
                
            if data.has_key('reduction_script'):
                self.reduction_script = windows_to_linux_path(str(data['reduction_script']))
                logger.debug("reduction_script: %s" % str(self.reduction_script))
            else:
                raise ValueError("reduction_script is missing")
                
            if data.has_key('reduction_arguments'):
                self.reduction_arguments = data['reduction_arguments']
                logger.debug("reduction_arguments: %s" % self.reduction_arguments)
            else:
                raise ValueError("reduction_arguments is missing")

        except ValueError:
            logger.info('JSON data error', exc_info=True)
            raise

    def parse_input_variable(self, default, value):
        varType = type(default)
        if varType.__name__ == "str":
            return str(value)
        if varType.__name__ == "int":
            return int(value)
        if varType.__name__ == "list":
            return value.split(',')
        if varType.__name__ == "bool":
            return (value.lower() is 'true')
        if varType.__name__ == "float":
            return float(value)

    def replace_variables(self, reduce_script):
        if hasattr(reduce_script, 'web_var'):
            if hasattr(reduce_script.web_var, 'standard_vars'):
                for key in reduce_script.web_var.standard_vars:
                    if 'standard_vars' in self.reduction_arguments and key in self.reduction_arguments['standard_vars']:
                        if type(self.reduction_arguments['standard_vars'][key]).__name__ == 'unicode':
                            self.reduction_arguments['standard_vars'][key] = self.reduction_arguments['standard_vars'][key].encode('ascii','ignore')
                        reduce_script.web_var.standard_vars[key] = self.reduction_arguments['standard_vars'][key]
            if hasattr(reduce_script.web_var, 'advanced_vars'):
                for key in reduce_script.web_var.advanced_vars:
                    if 'advanced_vars' in self.reduction_arguments and key in self.reduction_arguments['advanced_vars']:
                        if type(self.reduction_arguments['advanced_vars'][key]).__name__ == 'unicode':
                            self.reduction_arguments['advanced_vars'][key] = self.reduction_arguments['advanced_vars'][key].encode('ascii','ignore')
                        reduce_script.web_var.advanced_vars[key] = self.reduction_arguments['advanced_vars'][key]
        return reduce_script

    def reduce(self):
        logger.debug("In reduce() method")
        try:         
            logger.debug("Calling: " + self.conf['reduction_started'] + "\n" + json.dumps(self.data))
            self.client.send(self.conf['reduction_started'], json.dumps(self.data))

            # specify instrument directory
            cycle = re.match(r'.*cycle_(\d\d_\d).*', self.data_file.lower()).group(1)
            if self.instrument in CEPH_INSTRUMENTS:
                cycle = re.sub('[_]', '', cycle)
                instrument_dir = CEPH_DIRECTORY % (self.instrument, cycle, self.proposal, self.run_number)
                if self.instrument in EXCITATION_INSTRUMENTS:
                    #Excitations would like to remove the run number folder at the end
                    instrument_dir = instrument_dir[:instrument_dir.rfind('/')+1]
            else:
                instrument_dir = ARCHIVE_DIRECTORY % (self.instrument, cycle, self.proposal, self.run_number)

            # specify script to run and directory
            if os.path.exists(os.path.join(self.reduction_script, "reduce.py")) is False:
                self.data['message'] = "Reduce script doesn't exist within %s" % self.reduction_script
                logger.debug(self.data['message'])
                self._send_error_and_log()
                return
            
            # specify directory where autoreduction output goes
            reduce_result_dir = TEMP_ROOT_DIRECTORY + instrument_dir
            if self.instrument not in EXCITATION_INSTRUMENTS:
                run_output_dir = os.path.join(TEMP_ROOT_DIRECTORY, instrument_dir[:instrument_dir.rfind('/')+1])
            else:
                run_output_dir = reduce_result_dir

            if not os.path.isdir(reduce_result_dir):
                os.makedirs(reduce_result_dir)

            log_dir = reduce_result_dir + "/reduction_log/"
            if not os.path.exists(log_dir):
                os.makedirs(log_dir)

            self.data['reduction_data'] = []
            if "message" not in self.data:
                self.data["message"] = ""

            # Load reduction script
            sys.path.append(self.reduction_script)

            log_and_err_name = "RB" + self.proposal + "Run" + self.run_number
            script_out = os.path.join(log_dir, log_and_err_name + "Script.out")
            mantid_log = os.path.join(log_dir, log_and_err_name + "Mantid.log")

            logger.info("----------------")
            logger.info("Reduction script: %s" % self.reduction_script)
            logger.info("Result dir: %s" % reduce_result_dir)
            logger.info("Run Output dir: %s" % run_output_dir)
            logger.info("Log dir: %s" % log_dir)
            logger.info("Out log: %s" % script_out)
            logger.info("----------------")

            logger.info("Reduction subprocess started.")

            try:
<<<<<<< HEAD
                reduce_script = imp.load_source('reducescript', os.path.join(self.reduction_script, "reduce.py"))
                try:
                    skip_numbers = reduce_script.SKIP_RUNS
                except:
                    skip_numbers = []
                    pass
                if self.data['run_number'] not in skip_numbers:
                    reduce_script = self.replace_variables(reduce_script)
                    out_directories = reduce_script.main(input_file=str(self.data_file), output_dir=str(reduce_result_dir))
                else:
                    self.data['message'] = "Run has been skipped in script"
=======
                with channels_redirected(script_out, mantid_log):
                    reduce_script = imp.load_source('reducescript', os.path.join(self.reduction_script, "reduce.py"))
                    reduce_script = self.replace_variables(reduce_script)
                    out_directories = reduce_script.main(input_file=str(self.data_file), output_dir=str(reduce_result_dir))
>>>>>>> fdcfc2fe
            except Exception as e:
                with open(script_out, "a") as f:
                    f.writelines(str(e) + "\n")
                    f.write(traceback.format_exc())
                self.copy_temp_directory(reduce_result_dir, reduce_result_dir[len(TEMP_ROOT_DIRECTORY):])
                self.delete_temp_directory(reduce_result_dir)
                raise

            logger.info("Reduction subprocess completed.")
            logger.info("Additional save directories: %s" % out_directories)

            self.copy_temp_directory(reduce_result_dir, reduce_result_dir[len(TEMP_ROOT_DIRECTORY):])

            # If the reduce script specified some additional save directories, copy to there first
            if out_directories:
                if type(out_directories) is str:
                    self.copy_temp_directory(reduce_result_dir, out_directories)
                elif type(out_directories) is list:
                    for out_dir in out_directories:
                        if type(out_dir) is str:
                            self.copy_temp_directory(reduce_result_dir, out_dir)
                        else:
                            self.log_and_message("Optional output directories of reduce.py must be strings: %s" % out_dir)
                else:
                    self.log_and_message("Optional output directories of reduce.py must be a string or list of stings: %s" % out_directories)

            # no longer a need for the temp directory used for temporary storing of reduction results
            self.delete_temp_directory(reduce_result_dir)

            self.client.send(self.conf['reduction_complete'] , json.dumps(self.data))
            logging.info("\nCalling: "+self.conf['reduction_complete'] + "\n" + json.dumps(self.data) + "\n")

        except Exception, e:
            self.data["message"] = "REDUCTION Error: %s " % e

        if self.data["message"] != "":
            # This means an error has been produced somewhere
            try:
                self._send_error_and_log()
            except Exception as e:
                logger.info("Failed to send to queue! - %s - %s" % (e, repr(e)))
            finally:
                logger.info("Reduction job failed")
        else:
            self.client.send(self.conf['reduction_complete'], json.dumps(self.data))
            print "\nCalling: " + self.conf['reduction_complete'] + "\n" + json.dumps(self.data) + "\n"
            logger.info("Reduction job successfully complete")

    def _send_error_and_log(self):
        logger.info("Called " + self.conf['reduction_error'] + " --- " + json.dumps(self.data))
        self.client.send(self.conf['reduction_error'], json.dumps(self.data))

    def copy_temp_directory(self, temp_result_dir, copy_destination):
        """ Method that copies the temporary files held in results_directory to CEPH/archive, replacing old data if it
        exists"""

        # EXCITATION instrument are treated as a special case because they done what run number subfolders
        if os.path.isdir(copy_destination) and self.instrument not in EXCITATION_INSTRUMENTS:
            self._remove_directory(copy_destination)

        self.data['reduction_data'].append(linux_to_windows_path(copy_destination))
        logger.info("Moving %s to %s" % (temp_result_dir, copy_destination))
        try:
            copy_tree(temp_result_dir, copy_destination)
        except Exception, e:
            self.log_and_message("Unable to copy to %s - %s" % (copy_destination, e))


    def delete_temp_directory(self, temp_result_dir):
        """ Remove temporary working directory """
        logger.info("Remove temp dir %s " % temp_result_dir)
        try:
            shutil.rmtree(temp_result_dir, ignore_errors=True)
        except Exception, e:
            logger.info("Unable to remove temporary directory %s - %s" % temp_result_dir)



    def log_and_message(self, message):
        """Helper function to add text to the outgoing activemq message and to the info logs """
        logger.info(message)
        if self.data["message"] == "":
            # Only send back first message as there is a char limit
            self.data["message"] = message

    def _remove_with_wait(self, remove_folder, full_path):
        """ Removes a folder or file and waits for it to be removed
        """
        for sleep in [0, 0.1, 0.2, 0.5, 1, 2, 5, 10, 20]:
            try:
                if remove_folder:
                    os.removedirs(full_path)
                else:
                    os.remove(full_path)
            except Exception as e:
                if e.errno == errno.ENOENT:
                    # File has been deleted
                    break
            time.sleep(sleep)
        else:
            self.log_and_message("Failed to delete %s" % full_path)

    def _remove_directory(self, directory):
        """ Helper function to remove a directory. shutil.rmtree cannot be used as it is not robust enough when folders
        are open over the network.
        """
        try:
            for file in os.listdir(directory):
                full_path = os.path.join(directory, file)
                if os.path.isdir(full_path):
                    self._remove_directory(full_path)
                else:
                    self._remove_with_wait(False, full_path)
            self._remove_with_wait(True, directory)
        except Exception as e:
            self.log_and_message("Unable to remove existing directory %s - %s" % (directory, e))

if __name__ == "__main__":
    print "\n> In PostProcessAdmin.py\n"

    try:
        conf = json.load(open('/etc/autoreduce/post_process_consumer.conf'))

        brokers = []
        brokers.append((conf['brokers'].split(':')[0],int(conf['brokers'].split(':')[1])))
        connection = stomp.Connection(host_and_ports=brokers, use_ssl=True, ssl_version=3)
        connection.start()
        connection.connect(conf['amq_user'], conf['amq_pwd'], wait=True, header={'activemq.prefetchSize': '1',})

        destination, message = sys.argv[1:3]
        print("destination: " + destination)
        print("message: " + message)
        data = json.loads(message)
        
        try:  
            pp = PostProcessAdmin(data, conf, connection)
            if destination == '/queue/ReductionPending':
                pp.reduce()

        except ValueError as e:
            data["error"] = str(e)
            logger.info("JSON data error: " + json.dumps(data))

            connection.send(conf['postprocess_error'], json.dumps(data))
            print("Called " + conf['postprocess_error'] + "----" + json.dumps(data))
            raise
        
        except:
            raise
        
    except Exception as er:
        logger.info("Something went wrong: " + str(er))
        sys.exit()<|MERGE_RESOLUTION|>--- conflicted
+++ resolved
@@ -233,24 +233,18 @@
             logger.info("Reduction subprocess started.")
 
             try:
-<<<<<<< HEAD
-                reduce_script = imp.load_source('reducescript', os.path.join(self.reduction_script, "reduce.py"))
-                try:
-                    skip_numbers = reduce_script.SKIP_RUNS
-                except:
-                    skip_numbers = []
-                    pass
-                if self.data['run_number'] not in skip_numbers:
-                    reduce_script = self.replace_variables(reduce_script)
-                    out_directories = reduce_script.main(input_file=str(self.data_file), output_dir=str(reduce_result_dir))
-                else:
-                    self.data['message'] = "Run has been skipped in script"
-=======
                 with channels_redirected(script_out, mantid_log):
                     reduce_script = imp.load_source('reducescript', os.path.join(self.reduction_script, "reduce.py"))
-                    reduce_script = self.replace_variables(reduce_script)
-                    out_directories = reduce_script.main(input_file=str(self.data_file), output_dir=str(reduce_result_dir))
->>>>>>> fdcfc2fe
+                    try:
+                        skip_numbers = reduce_script.SKIP_RUNS
+                    except:
+                        skip_numbers = []
+                        pass
+                    if self.data['run_number'] not in skip_numbers:
+                        reduce_script = self.replace_variables(reduce_script)
+                        out_directories = reduce_script.main(input_file=str(self.data_file), output_dir=str(reduce_result_dir))
+                    else:
+                        self.data['message'] = "Run has been skipped in script"
             except Exception as e:
                 with open(script_out, "a") as f:
                     f.writelines(str(e) + "\n")
