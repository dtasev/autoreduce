--- conflicted
+++ resolved
@@ -244,7 +244,6 @@
                             except Exception, e:
                                 self.log_and_message("Unable to copy %s to %s - %s" % (run_output_dir[:-1], out_dir, e))
                         else:
-<<<<<<< HEAD
                             self.log_and_message("Unable to access directory: %s" % out_dir)
                             
             if os.stat(out_err).st_size == 0:
@@ -256,9 +255,6 @@
                 lastLine = fp.readlines()[-1]
                 errMsg = lastLine.strip() + ", see reduction_log/" + os.path.basename(out_log) + " or " + os.path.basename(out_err) + " for details."
                 self.data["message"] = "REDUCTION: %s" % errMsg
-=======
-                            logger.info("Unable to access directory: %s" % out_dir)
->>>>>>> e9ebc9a4
 
             self.client.send(self.conf['reduction_complete'] , json.dumps(self.data))
             logging.info("\nCalling: "+self.conf['reduction_complete'] + "\n" + json.dumps(self.data) + "\n")
